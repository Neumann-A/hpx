//  Copyright (c) 2007-2013 Hartmut Kaiser
//  Copyright (c) 2011      Bryce Lelbach
//
//  Distributed under the Boost Software License, Version 1.0. (See accompanying
//  file LICENSE_1_0.txt or copy at http://www.boost.org/LICENSE_1_0.txt)

#if !defined(HPX_THREADMANAGER_THREAD_QUEUE_AUG_25_2009_0132PM)
#define HPX_THREADMANAGER_THREAD_QUEUE_AUG_25_2009_0132PM

#include <map>
#include <memory>

#include <hpx/config.hpp>
#include <hpx/util/move.hpp>
#include <hpx/util/get_and_reset_value.hpp>
#include <hpx/util/block_profiler.hpp>
#include <hpx/util/lockfree/fifo.hpp>
#include <hpx/util/high_resolution_clock.hpp>
#include <hpx/runtime/threads/thread_data.hpp>
#include <hpx/runtime/threads/policies/queue_helpers.hpp>

#include <boost/thread/mutex.hpp>
#include <boost/thread/condition.hpp>
#include <boost/atomic.hpp>
#include <boost/ptr_container/ptr_map.hpp>

#ifdef HPX_ACCEL_QUEUING
#   include <hpx/runtime/threads/policies/accel_fifo.hpp>
#endif

///////////////////////////////////////////////////////////////////////////////
namespace hpx { namespace threads { namespace policies
{
#if HPX_THREAD_MAINTAIN_QUEUE_WAITTIME
    ///////////////////////////////////////////////////////////////////////////
    // We control whether to collect queue wait times using this global bool.
    // It will be set by any of the related performance counters. Once set it
    // stays set, thus no race conditions will occur.
    extern bool maintain_queue_wait_times;
#endif

    ///////////////////////////////////////////////////////////////////////////
#ifdef HPX_ACCEL_QUEUING
    // hardware accelerated queuing
    typedef accel::fifo<thread_data *> work_item_queue_type;

    template <typename ThreadData>
    inline void
    enqueue(work_item_queue_type& work_items, ThreadData* thrd,
        std::size_t num_thread)
    {
        //printf("enqueue invoked by thread %ld\n", num_thread);
        work_items.enqueue(thrd, num_thread);
    }

    template <typename ThreadData>
    inline bool
    dequeue(work_item_queue_type& work_items, ThreadData*& thrd,
        std::size_t num_thread)
    {
        return work_items.dequeue(thrd, num_thread);
    }

    inline bool
    empty(work_item_queue_type& work_items, std::size_t num_thread)
    {
        return work_items.empty(num_thread);
    }

#else
    // software queuing
#if HPX_THREAD_MAINTAIN_QUEUE_WAITTIME
    typedef HPX_STD_TUPLE<thread_data*, boost::uint64_t> thread_description;
#else
    typedef thread_data thread_description;
#endif

    typedef boost::lockfree::fifo<thread_description*> work_item_queue_type;

    template <typename ThreadData>
    inline void
    enqueue(work_item_queue_type& work_items, ThreadData* thrd,
        std::size_t num_thread)
    {
        work_items.enqueue(thrd);
    }

    template <typename ThreadData>
    inline bool
    dequeue(work_item_queue_type& work_items, ThreadData*& thrd,
        std::size_t num_thread)
    {
        return work_items.dequeue(thrd);
    }

    inline bool
    empty(work_item_queue_type& work_items, std::size_t num_thread)
    {
        return work_items.empty();
    }

#endif

    ///////////////////////////////////////////////////////////////////////////
    template <typename Mutex = boost::mutex>
    class thread_queue
    {
    private:
        // we use a simple mutex to protect the data members for now
        typedef Mutex mutex_type;

        // Add this number of threads to the work items queue each time the
        // function \a add_new() is called if the queue is empty.
        enum {
            min_add_new_count = 100,
            max_add_new_count = 100,
            max_delete_count = 100
        };

        // this is the type of the queues of new or pending threads
        typedef work_item_queue_type work_items_type;

        // this is the type of a map holding all threads (except depleted ones)
        typedef boost::ptr_map<
            thread_id_type, thread_data, std::less<thread_id_type>
        > thread_map_type;

        // this is the type of the queue of new tasks not yet converted to
        // threads
#if HPX_THREAD_MAINTAIN_QUEUE_WAITTIME
        typedef
            HPX_STD_TUPLE<thread_init_data, thread_state_enum, boost::uint64_t>
        task_description;
#else
        typedef HPX_STD_TUPLE<thread_init_data, thread_state_enum> task_description;
#endif

        typedef boost::lockfree::fifo<task_description*> task_items_type;
        typedef boost::lockfree::fifo<thread_id_type> thread_id_queue_type;

    protected:
        ///////////////////////////////////////////////////////////////////////
        // add new threads if there is some amount of work available
        std::size_t add_new(boost::int64_t add_count, thread_queue* addfrom,
            std::size_t num_thread)
        {
#if defined(HPX_DEBUG)
            // make sure our mutex is locked at this point
            mutex_type::scoped_try_lock l(mtx_);
            BOOST_ASSERT(!l);
#endif

            if (HPX_UNLIKELY(0 == add_count))
                return 0;

            std::size_t added = 0;
            task_description* task = 0;
            while (add_count-- && addfrom->new_tasks_.dequeue(task))
            {
#if HPX_THREAD_MAINTAIN_QUEUE_WAITTIME
                if (maintain_queue_wait_times) {
                    addfrom->new_tasks_wait_ +=
                        util::high_resolution_clock::now() - HPX_STD_GET(2, *task);
                    ++addfrom->new_tasks_wait_count_;
                }
#endif
                --addfrom->new_tasks_count_;

                // measure thread creation time
                util::block_profiler_wrapper<add_new_tag> bp(add_new_logger_);

                // create the new thread
                thread_state_enum state = HPX_STD_GET(1, *task);
                HPX_STD_UNIQUE_PTR<threads::thread_data> thrd (
                    new (memory_pool_) threads::thread_data(
                        HPX_STD_GET(0, *task), memory_pool_, state));

                delete task;

                // add the new entry to the map of all threads
                thread_id_type id = thrd->get_thread_id();
                std::pair<thread_map_type::iterator, bool> p =
                    thread_map_.insert(id, thrd.get());

                if (HPX_UNLIKELY(!p.second)) {
                    HPX_THROW_EXCEPTION(hpx::out_of_memory,
                        "threadmanager::add_new",
                        "Couldn't add new thread to the thread map");
                    return 0;
                }

                // only insert the thread into the work-items queue if it is in
                // pending state
                if (state == pending) {
                    // pushing the new thread into the pending queue of the
                    // specified thread_queue
                    ++added;
                    schedule_thread(thrd.get(), num_thread);
                }

                // this thread has to be in the map now
                BOOST_ASSERT(thread_map_.find(id) != thread_map_.end());
                BOOST_ASSERT(thrd->is_created_from(&memory_pool_));

                // transfer ownership to map
                thrd.release();
            }

            if (added) {
                LTM_(debug) << "add_new: added " << added << " tasks to queues";
            }
            return added;
        }

        ///////////////////////////////////////////////////////////////////////
        bool add_new_if_possible(std::size_t& added, thread_queue* addfrom,
            std::size_t num_thread)
        {
            if (0 == addfrom->new_tasks_count_.load(boost::memory_order_relaxed))
                return false;

            // create new threads from pending tasks (if appropriate)
            boost::int64_t add_count = -1;                  // default is no constraint

            // if the map doesn't hold max_count threads yet add some
            // FIXME: why do we have this test? can max_count_ ever be zero?
            if (HPX_LIKELY(max_count_)) {
                std::size_t count = thread_map_.size();
                if (max_count_ >= count + min_add_new_count) { //-V104
                    BOOST_ASSERT(max_count_ - count <
                        static_cast<std::size_t>((std::numeric_limits<boost::int64_t>::max)()));
                    add_count = static_cast<boost::int64_t>(max_count_ - count);
                    if (add_count < min_add_new_count)
                        add_count = min_add_new_count;
                }
                else {
                    return false;
                }
            }

            std::size_t addednew = add_new(add_count, addfrom, num_thread);
            added += addednew;
            return addednew != 0;
        }

        ///////////////////////////////////////////////////////////////////////
        bool add_new_always(std::size_t& added, thread_queue* addfrom,
            std::size_t num_thread)
        {
            if (0 == addfrom->new_tasks_count_.load(boost::memory_order_relaxed))
                return false;

            // create new threads from pending tasks (if appropriate)
            boost::int64_t add_count = -1;                  // default is no constraint

            // if we are desperate (no work in the queues), add some even if the
            // map holds more than max_count
            if (HPX_LIKELY(max_count_)) {
                std::size_t count = thread_map_.size();
                if (max_count_ >= count + min_add_new_count) { //-V104
                    BOOST_ASSERT(max_count_ - count <
                        static_cast<std::size_t>((std::numeric_limits<boost::int64_t>::max)()));
                    add_count = static_cast<boost::int64_t>(max_count_ - count);
                    if (add_count < min_add_new_count)
                        add_count = min_add_new_count;
                    if (add_count > max_add_new_count)
                        add_count = max_add_new_count;
                }
                else if (empty(work_items_, num_thread)) {
                    add_count = min_add_new_count;    // add this number of threads
                    max_count_ += min_add_new_count;  // increase max_count //-V101
                }
                else {
                    return false;
                }
            }

            std::size_t addednew = add_new(add_count, addfrom, num_thread);
            added += addednew;
            return addednew != 0;
        }

        /// This function makes sure all threads which are marked for deletion
        /// (state is terminated) are properly destroyed
        bool cleanup_terminated_locked(bool delete_all = false)
        {
            if (thread_map_.empty())
                return true;

            if (delete_all) {
                // delete all threads
                thread_id_type todelete;
                while (terminated_items_.dequeue(todelete))
                {
                    // this thread has to be in this map
                    BOOST_ASSERT(thread_map_.find(todelete) != thread_map_.end());

                    --terminated_items_count_;
                    bool deleted = thread_map_.erase(todelete) ? true : false;
                    (void)deleted;
                    BOOST_ASSERT(deleted);
                }
            }
            else {
                // delete only this many threads
                boost::int64_t delete_count =
                    (std::max)(
                        static_cast<boost::int64_t>(terminated_items_count_ / 10),
                        static_cast<boost::int64_t>(max_delete_count));

                thread_id_type todelete;
                while (delete_count && terminated_items_.dequeue(todelete))
                {
                    // this thread has to be in this map
                    BOOST_ASSERT(thread_map_.find(todelete) != thread_map_.end());

                    --terminated_items_count_;
                    bool deleted = thread_map_.erase(todelete) ? true : false;
                    BOOST_ASSERT(deleted);
                    if (deleted)
                        --delete_count;
                }
            }
            return thread_map_.empty();
        }

    public:
        bool cleanup_terminated(bool delete_all = false)
        {
            mutex_type::scoped_lock lk(mtx_);
            return cleanup_terminated_locked(delete_all);
        }

        // The maximum number of active threads this thread manager should
        // create. This number will be a constraint only as long as the work
        // items queue is not empty. Otherwise the number of active threads
        // will be incremented in steps equal to the \a min_add_new_count
        // specified above.
        enum { max_thread_count = 1000 };

        thread_queue(std::size_t max_count = max_thread_count)
          : work_items_(128),
            work_items_count_(0),
#if HPX_THREAD_MAINTAIN_QUEUE_WAITTIME
            work_items_wait_(0),
            work_items_wait_count_(0),
#endif
            terminated_items_(128),
            terminated_items_count_(0),
            max_count_((0 == max_count)
                      ? static_cast<std::size_t>(max_thread_count)
                      : max_count),
            new_tasks_(128),
            new_tasks_count_(0),
#if HPX_THREAD_MAINTAIN_QUEUE_WAITTIME
            new_tasks_wait_(0),
            new_tasks_wait_count_(0),
#endif
            memory_pool_(64),
            stolen_threads_(0),
            add_new_logger_("thread_queue::add_new")
        {}

        void set_max_count(std::size_t max_count = max_thread_count)
        {
            max_count_ = (0 == max_count) ? max_thread_count : max_count; //-V105
        }

        ///////////////////////////////////////////////////////////////////////
        // This returns the current length of the queues (work items and new items)
        boost::int64_t get_queue_length() const
        {
            return work_items_count_ + new_tasks_count_;
        }

        // This returns the current length of the work queue
        boost::int64_t get_work_length() const
        {
            return work_items_count_;
        }

        // This returns the current length of the work queue
        boost::int64_t get_task_length() const
        {
            return new_tasks_count_;
        }

#if HPX_THREAD_MAINTAIN_QUEUE_WAITTIME
        boost::uint64_t get_average_task_wait_time() const
        {
            boost::uint64_t count = new_tasks_wait_count_;
            if (count == 0)
                return 0;
            return new_tasks_wait_ / count;
        }

        boost::uint64_t get_average_thread_wait_time() const
        {
            boost::uint64_t count = work_items_wait_count_;
            if (count == 0)
                return 0;
            return work_items_wait_ / count;
        }
#endif

        std::size_t get_num_stolen_threads(bool reset)
        {
            return util::get_and_reset_value(stolen_threads_, reset);
        }

        void increment_num_stolen_threads(std::size_t num = 1)
        {
            stolen_threads_ += num;
        }

        ///////////////////////////////////////////////////////////////////////
        // create a new thread and schedule it if the initial state is equal to
        // pending
        thread_id_type create_thread(thread_init_data& data,
            thread_state_enum initial_state, bool run_now,
            std::size_t num_thread, error_code& ec)
        {
            if (run_now) {
                mutex_type::scoped_lock lk(mtx_);

                HPX_STD_UNIQUE_PTR<threads::thread_data> thrd (
                    new (memory_pool_) threads::thread_data(
                        data, memory_pool_, initial_state));

                // add a new entry in the map for this thread
                thread_id_type id = thrd->get_thread_id();
                std::pair<thread_map_type::iterator, bool> p =
                    thread_map_.insert(id, thrd.get());

                if (HPX_UNLIKELY(!p.second)) {
                    HPX_THROWS_IF(ec, hpx::out_of_memory,
                        "threadmanager::register_thread",
                        "Couldn't add new thread to the map of threads");
                    return invalid_thread_id;
                }

                // push the new thread in the pending queue thread
                if (initial_state == pending)
                    schedule_thread(thrd.get(), num_thread);

                // this thread has to be in the map now
                BOOST_ASSERT(thread_map_.find(id) != thread_map_.end());
                BOOST_ASSERT(thrd->is_created_from(&memory_pool_));

                do_some_work();       // try to execute the new work item
                thrd.release();       // release ownership to the map

                if (&ec != &throws)
                    ec = make_success_code();

                // return the thread_id of the newly created thread
                return id;
            }

            // do not execute the work, but register a task description for
            // later thread creation
#if HPX_THREAD_MAINTAIN_QUEUE_WAITTIME
            new_tasks_.enqueue(new task_description(
                boost::move(data), initial_state,
                util::high_resolution_clock::now()
            ));
#else
            new_tasks_.enqueue(new task_description(
                boost::move(data), initial_state));
#endif
            ++new_tasks_count_;

            if (&ec != &throws)
                ec = make_success_code();

            return invalid_thread_id;     // thread has not been created yet
        }

        void move_work_items_from(thread_queue *src,
            boost::int64_t count, std::size_t num_thread)
        {
            thread_description* trd;
            while (dequeue(src->work_items_, trd, num_thread))
            {
                --src->work_items_count_;

#if HPX_THREAD_MAINTAIN_QUEUE_WAITTIME
                if (maintain_queue_wait_times) {
                    boost::uint64_t now = util::high_resolution_clock::now();
                    src->work_items_wait_ += now - HPX_STD_GET(1, *trd);
                    ++src->work_items_wait_count_;
                    HPX_STD_GET(1, *trd) = now;
                }
#endif

                enqueue(work_items_, trd, num_thread);
                if (count == ++work_items_count_)
                    break;
            }
        }

        void move_task_items_from(thread_queue *src,
            boost::int64_t count)
        {
            task_description* task;
            while (src->new_tasks_.dequeue(task))
            {
                --src->new_tasks_count_;

#if HPX_THREAD_MAINTAIN_QUEUE_WAITTIME
                if (maintain_queue_wait_times) {
                    boost::int64_t now = util::high_resolution_clock::now();
                    src->new_tasks_wait_ += now - HPX_STD_GET(2, *task);
                    ++src->new_tasks_wait_count_;
                    HPX_STD_GET(2, *task) = now;
                }
#endif

                if (new_tasks_.enqueue(task))
                {
                    if (count == ++new_tasks_count_)
                        break;
                }
            }
        }

        /// Return the next thread to be executed, return false if non is
        /// available
        bool get_next_thread(threads::thread_data*& thrd, std::size_t num_thread)
        {
#if HPX_THREAD_MAINTAIN_QUEUE_WAITTIME
            thread_description* tdesc;
            if (dequeue(work_items_, tdesc, num_thread))
            {
                --work_items_count_;

                if (maintain_queue_wait_times) {
                    work_items_wait_ += util::high_resolution_clock::now() -
                        HPX_STD_GET(1, *tdesc);
                    ++work_items_wait_count_;
                }

                thrd = HPX_STD_GET(0, *tdesc);
                delete tdesc;

                return true;
            }
#else
            if (dequeue(work_items_, thrd, num_thread))
            {
                --work_items_count_;
                return true;
            }
#endif
            return false;
        }

        /// Schedule the passed thread
        void schedule_thread(threads::thread_data* thrd, std::size_t num_thread)
        {
#if HPX_THREAD_MAINTAIN_QUEUE_WAITTIME
            enqueue(work_items_,
                new thread_description(thrd, util::high_resolution_clock::now()),
                num_thread);
#else
            enqueue(work_items_, thrd, num_thread);
#endif
            ++work_items_count_;
            do_some_work();         // wake up sleeping threads
        }

        /// Destroy the passed thread as it has been terminated
        bool destroy_thread(threads::thread_data* thrd, boost::int64_t& busy_count)
        {
            if (thrd->is_created_from(&memory_pool_))
            {
                thread_id_type id = thrd->get_thread_id();
                terminated_items_.enqueue(id);

                boost::int64_t count = ++terminated_items_count_;
                if (count > HPX_MAX_TERMINATED_THREADS)
                {
                    cleanup_terminated(true);   // clean up all terminated threads
                }
                return true;
            }
            return false;
        }

        ///////////////////////////////////////////////////////////////////////
        /// Return the number of existing threads with the given state.
        boost::int64_t get_thread_count(thread_state_enum state = unknown) const
        {
            if (terminated == state)
                return terminated_items_count_;

            mutex_type::scoped_lock lk(mtx_);
            if (unknown == state)
            {
                BOOST_ASSERT((thread_map_.size() + new_tasks_count_) <
                    static_cast<std::size_t>((std::numeric_limits<boost::int64_t>::max)()));
                return static_cast<boost::int64_t>(thread_map_.size() + new_tasks_count_);
            }

            if (staged == state)
            {
                return static_cast<boost::int64_t>(new_tasks_count_);
            }

            boost::int64_t num_threads = 0;
            thread_map_type::const_iterator end = thread_map_.end();
            for (thread_map_type::const_iterator it = thread_map_.begin();
                 it != end; ++it)
            {
                if ((*it).second->get_state() == state)
                    ++num_threads;
            }
            return num_threads;
        }

        ///////////////////////////////////////////////////////////////////////
        void abort_all_suspended_threads(std::size_t num_thread)
        {
            mutex_type::scoped_lock lk(mtx_);
            thread_map_type::iterator end =  thread_map_.end();
            for (thread_map_type::iterator it = thread_map_.begin();
                 it != end; ++it)
            {
                if ((*it).second->get_state() == suspended) {
                    (*it).second->set_state_ex(wait_abort);
                    (*it).second->set_state(pending);
                    schedule_thread((*it).second, num_thread);
                }
            }
        }

        /// This is a function which gets called periodically by the thread
        /// manager to allow for maintenance tasks to be executed in the
        /// scheduler. Returns true if the OS thread calling this function
        /// has to be terminated (i.e. no more work has to be done).
        inline bool wait_or_add_new(std::size_t num_thread, bool running,
            boost::int64_t& idle_loop_count, std::size_t& added,
            thread_queue* addfrom_ = 0) HPX_HOT
        {
            // this thread acquired the lock, do maintenance, if needed
            if (0 == work_items_count_.load(boost::memory_order_relaxed)) {

                // No obvious work has to be done, so a lock won't hurt too much
                // but we lock only one of the threads, assuming this thread
                // will do the maintenance
                //
                // We prefer to exit this function (some kind of very short
                // busy waiting) to blocking on this lock. Locking fails either
                // when a thread is currently doing thread maintenance, which
                // means there might be new work, or the thread owning the lock
                // just falls through to the cleanup work below (no work is available)
                // in which case the current thread (which failed to acquire
                // the lock) will just retry to enter this loop.
                util::try_lock_wrapper<mutex_type> lk(mtx_);
                if (!lk)
                    return false;            // avoid long wait on lock

    //            LTM_(debug) << "tfunc(" << num_thread << "): queues empty"
    //                        << ", threads left: " << thread_map_.size();

                // stop running after all PX threads have been terminated
                thread_queue* addfrom = addfrom_ ? addfrom_ : this;
                bool added_new = add_new_always(added, addfrom, num_thread);
                if (!added_new) {
                    // Before exiting each of the OS threads deletes the
                    // remaining terminated PX threads
                    bool canexit = cleanup_terminated_locked(true);
                    if (!running && canexit) {
                        // we don't have any registered work items anymore
                        //do_some_work();       // notify possibly waiting threads
                        return true;            // terminate scheduling loop
                    }
                    return false;
                }
                cleanup_terminated_locked();
            }
            return false;
        }

        /// This function gets called by the thread-manager whenever new work
        /// has been added, allowing the scheduler to reactivate one or more of
        /// possibly idling OS threads
        inline void do_some_work() {}

        ///////////////////////////////////////////////////////////////////////
        bool dump_suspended_threads(std::size_t num_thread
          , boost::int64_t& idle_loop_count, bool running)
        {
#if !HPX_THREAD_MINIMAL_DEADLOCK_DETECTION
            return false;
#else
            mutex_type::scoped_lock lk(mtx_);
            return detail::dump_suspended_threads(num_thread, thread_map_
              , idle_loop_count, running);
#endif
        }

        ///////////////////////////////////////////////////////////////////////
        void on_start_thread(std::size_t num_thread) {}
        void on_stop_thread(std::size_t num_thread)
        {
            if (0 == num_thread) {
                // print queue statistics
                detail::log_fifo_statistics(work_items_, "thread_queue");
                detail::log_fifo_statistics(terminated_items_, "thread_queue");
                detail::log_fifo_statistics(new_tasks_, "thread_queue");
            }
        }
        void on_error(std::size_t num_thread, boost::exception_ptr const& e) {}

    private:
        mutable mutex_type mtx_;                    ///< mutex protecting the members

<<<<<<< HEAD
        thread_map_type thread_map_;        ///< mapping of thread id's to PX-threads

        work_items_type work_items_;        ///< list of active work items
=======
        policies::detail::condition<Global> cond_;  ///< used to trigger some action

        thread_map_type thread_map_;                ///< mapping of thread id's to HPX-threads
        work_items_type work_items_;                ///< list of active work items
>>>>>>> b5aaa9c6

        boost::atomic<boost::int64_t> work_items_count_;       ///< count of active work items
#if HPX_THREAD_MAINTAIN_QUEUE_WAITTIME
        boost::atomic<boost::int64_t> work_items_wait_;        ///< overall wait time of work items
        boost::atomic<boost::int64_t> work_items_wait_count_;  ///< overall number of work items in queue
#endif
<<<<<<< HEAD

        thread_id_queue_type terminated_items_;   ///< list of terminated threads
=======
        thread_id_queue_type terminated_items_;     ///< list of terminated threads
>>>>>>> b5aaa9c6
        boost::atomic<boost::int64_t> terminated_items_count_; ///< count of terminated items

        std::size_t max_count_;                     ///< maximum number of existing PX-threads
        task_items_type new_tasks_;                 ///< list of new tasks to run

        boost::atomic<boost::int64_t> new_tasks_count_;        ///< count of new tasks to run
#if HPX_THREAD_MAINTAIN_QUEUE_WAITTIME
        boost::atomic<boost::int64_t> new_tasks_wait_;         ///< overall wait time of new tasks
        boost::atomic<boost::int64_t> new_tasks_wait_count_;   ///< overall number tasks waited
#endif

        threads::thread_pool memory_pool_;          ///< OS thread local memory pools for
                                                    ///< HPX-threads

        boost::atomic<boost::int64_t> stolen_threads_;        ///< count of threads stolen of this queue
        util::block_profiler<add_new_tag> add_new_logger_;
    };
}}}

#endif
<|MERGE_RESOLUTION|>--- conflicted
+++ resolved
@@ -716,28 +716,15 @@
     private:
         mutable mutex_type mtx_;                    ///< mutex protecting the members
 
-<<<<<<< HEAD
-        thread_map_type thread_map_;        ///< mapping of thread id's to PX-threads
-
-        work_items_type work_items_;        ///< list of active work items
-=======
-        policies::detail::condition<Global> cond_;  ///< used to trigger some action
-
         thread_map_type thread_map_;                ///< mapping of thread id's to HPX-threads
         work_items_type work_items_;                ///< list of active work items
->>>>>>> b5aaa9c6
 
         boost::atomic<boost::int64_t> work_items_count_;       ///< count of active work items
 #if HPX_THREAD_MAINTAIN_QUEUE_WAITTIME
         boost::atomic<boost::int64_t> work_items_wait_;        ///< overall wait time of work items
         boost::atomic<boost::int64_t> work_items_wait_count_;  ///< overall number of work items in queue
 #endif
-<<<<<<< HEAD
-
-        thread_id_queue_type terminated_items_;   ///< list of terminated threads
-=======
         thread_id_queue_type terminated_items_;     ///< list of terminated threads
->>>>>>> b5aaa9c6
         boost::atomic<boost::int64_t> terminated_items_count_; ///< count of terminated items
 
         std::size_t max_count_;                     ///< maximum number of existing PX-threads
