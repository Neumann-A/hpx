//  Copyright (c) 2007-2013 Hartmut Kaiser
//  Copyright (c) 2011      Bryce Lelbach
//
//  Distributed under the Boost Software License, Version 1.0. (See accompanying
//  file LICENSE_1_0.txt or copy at http://www.boost.org/LICENSE_1_0.txt)

#if !defined(HPX_THREADMANAGER_THREAD_QUEUE_AUG_25_2009_0132PM)
#define HPX_THREADMANAGER_THREAD_QUEUE_AUG_25_2009_0132PM

#include <map>
#include <memory>

#include <hpx/config.hpp>
#include <hpx/util/move.hpp>
#include <hpx/util/get_and_reset_value.hpp>
#include <hpx/util/block_profiler.hpp>
#include <hpx/util/lockfree/fifo.hpp>
#include <hpx/util/high_resolution_clock.hpp>
#include <hpx/runtime/threads/thread_data.hpp>
#include <hpx/runtime/threads/policies/queue_helpers.hpp>

#include <boost/thread/mutex.hpp>
#include <boost/thread/condition.hpp>
#include <boost/atomic.hpp>
#include <boost/ptr_container/ptr_map.hpp>

#ifdef HPX_ACCEL_QUEUING
#   include <hpx/runtime/threads/policies/accel_fifo.hpp>
#endif

///////////////////////////////////////////////////////////////////////////////
namespace hpx { namespace threads { namespace policies
{
#if HPX_THREAD_MAINTAIN_QUEUE_WAITTIME
    ///////////////////////////////////////////////////////////////////////////
    // We control whether to collect queue wait times using this global bool.
    // It will be set by any of the related performance counters. Once set it
    // stays set, thus no race conditions will occur.
    extern bool maintain_queue_wait_times;
#endif

    ///////////////////////////////////////////////////////////////////////////
#ifdef HPX_ACCEL_QUEUING
    // hardware accelerated queuing
    typedef accel::fifo<thread_data *> work_item_queue_type;

    template <typename ThreadData>
    inline void
    enqueue(work_item_queue_type& work_items, ThreadData* thrd,
        std::size_t num_thread)
    {
        //printf("enqueue invoked by thread %ld\n", num_thread);
        work_items.enqueue(thrd, num_thread);
    }

    template <typename ThreadData>
    inline bool
    dequeue(work_item_queue_type& work_items, ThreadData*& thrd,
        std::size_t num_thread)
    {
        return work_items.dequeue(thrd, num_thread);
    }

    inline bool
    empty(work_item_queue_type& work_items, std::size_t num_thread)
    {
        return work_items.empty(num_thread);
    }

#else
    // software queuing
#if HPX_THREAD_MAINTAIN_QUEUE_WAITTIME
    typedef HPX_STD_TUPLE<thread_data*, boost::uint64_t> thread_description;
#else
    typedef thread_data thread_description;
#endif

    typedef boost::lockfree::fifo<thread_description*> work_item_queue_type;

    template <typename ThreadData>
    inline void
    enqueue(work_item_queue_type& work_items, ThreadData* thrd,
        std::size_t num_thread)
    {
        work_items.enqueue(thrd);
    }

    template <typename ThreadData>
    inline bool
    dequeue(work_item_queue_type& work_items, ThreadData*& thrd,
        std::size_t num_thread)
    {
        return work_items.dequeue(thrd);
    }

    inline bool
    empty(work_item_queue_type& work_items, std::size_t num_thread)
    {
        return work_items.empty();
    }

#endif

    ///////////////////////////////////////////////////////////////////////////
    template <typename Mutex = boost::mutex>
    class thread_queue
    {
    private:
        // we use a simple mutex to protect the data members for now
        typedef Mutex mutex_type;

        // Add this number of threads to the work items queue each time the
        // function \a add_new() is called if the queue is empty.
        enum {
            min_add_new_count = 100,
            max_add_new_count = 100,
            max_delete_count = 100
        };

        // this is the type of the queues of new or pending threads
        typedef work_item_queue_type work_items_type;

        // this is the type of a map holding all threads (except depleted ones)
        typedef boost::ptr_map<
            thread_id_type, thread_data, std::less<thread_id_type>
        > thread_map_type;

        // this is the type of the queue of new tasks not yet converted to
        // threads
#if HPX_THREAD_MAINTAIN_QUEUE_WAITTIME
        typedef
            HPX_STD_TUPLE<thread_init_data, thread_state_enum, boost::uint64_t>
        task_description;
#else
        typedef HPX_STD_TUPLE<thread_init_data, thread_state_enum> task_description;
#endif

        typedef boost::lockfree::fifo<task_description*> task_items_type;
        typedef boost::lockfree::fifo<thread_id_type> thread_id_queue_type;

    protected:
        ///////////////////////////////////////////////////////////////////////
        // add new threads if there is some amount of work available
        std::size_t add_new(boost::int64_t add_count, thread_queue* addfrom,
            std::size_t num_thread)
        {
#if defined(HPX_DEBUG)
            // make sure our mutex is locked at this point
            mutex_type::scoped_try_lock l(mtx_);
            BOOST_ASSERT(!l);
#endif

            if (HPX_UNLIKELY(0 == add_count))
                return 0;

            std::size_t added = 0;
            task_description* task = 0;
            while (add_count-- && addfrom->new_tasks_.dequeue(task))
            {
#if HPX_THREAD_MAINTAIN_QUEUE_WAITTIME
                if (maintain_queue_wait_times) {
                    addfrom->new_tasks_wait_ +=
                        util::high_resolution_clock::now() - HPX_STD_GET(2, *task);
                    ++addfrom->new_tasks_wait_count_;
                }
#endif
                --addfrom->new_tasks_count_;

                // measure thread creation time
                util::block_profiler_wrapper<add_new_tag> bp(add_new_logger_);

                // create the new thread
                thread_state_enum state = HPX_STD_GET(1, *task);
                HPX_STD_UNIQUE_PTR<threads::thread_data> thrd (
                    new (memory_pool_) threads::thread_data(
                        HPX_STD_GET(0, *task), memory_pool_, state));

                delete task;

                // add the new entry to the map of all threads
                thread_id_type id = thrd->get_thread_id();
                std::pair<thread_map_type::iterator, bool> p =
                    thread_map_.insert(id, thrd.get());

                if (HPX_UNLIKELY(!p.second)) {
                    HPX_THROW_EXCEPTION(hpx::out_of_memory,
                        "threadmanager::add_new",
                        "Couldn't add new thread to the thread map");
                    return 0;
                }

                // only insert the thread into the work-items queue if it is in
                // pending state
                if (state == pending) {
                    // pushing the new thread into the pending queue of the
                    // specified thread_queue
                    ++added;
                    schedule_thread(thrd.get(), num_thread);
                }

                // this thread has to be in the map now
                BOOST_ASSERT(thread_map_.find(id) != thread_map_.end());
                BOOST_ASSERT(thrd->is_created_from(&memory_pool_));

                // transfer ownership to map
                thrd.release();
            }

            if (added) {
                LTM_(debug) << "add_new: added " << added << " tasks to queues";
            }
            return added;
        }

        ///////////////////////////////////////////////////////////////////////
        bool add_new_if_possible(std::size_t& added, thread_queue* addfrom,
            std::size_t num_thread)
        {
            if (0 == addfrom->new_tasks_count_.load(boost::memory_order_relaxed))
                return false;

            // create new threads from pending tasks (if appropriate)
            boost::int64_t add_count = -1;                  // default is no constraint

            // if the map doesn't hold max_count threads yet add some
            // FIXME: why do we have this test? can max_count_ ever be zero?
            if (HPX_LIKELY(max_count_)) {
                std::size_t count = thread_map_.size();
                if (max_count_ >= count + min_add_new_count) { //-V104
                    BOOST_ASSERT(max_count_ - count <
                        static_cast<std::size_t>((std::numeric_limits<boost::int64_t>::max)()));
                    add_count = static_cast<boost::int64_t>(max_count_ - count);
                    if (add_count < min_add_new_count)
                        add_count = min_add_new_count;
                }
                else {
                    return false;
                }
            }

            std::size_t addednew = add_new(add_count, addfrom, num_thread);
            added += addednew;
            return addednew != 0;
        }

        ///////////////////////////////////////////////////////////////////////
        bool add_new_always(std::size_t& added, thread_queue* addfrom,
            std::size_t num_thread)
        {
            if (0 == addfrom->new_tasks_count_.load(boost::memory_order_relaxed))
                return false;

            // create new threads from pending tasks (if appropriate)
            boost::int64_t add_count = -1;                  // default is no constraint

            // if we are desperate (no work in the queues), add some even if the
            // map holds more than max_count
            if (HPX_LIKELY(max_count_)) {
                std::size_t count = thread_map_.size();
                if (max_count_ >= count + min_add_new_count) { //-V104
                    BOOST_ASSERT(max_count_ - count <
                        static_cast<std::size_t>((std::numeric_limits<boost::int64_t>::max)()));
                    add_count = static_cast<boost::int64_t>(max_count_ - count);
                    if (add_count < min_add_new_count)
                        add_count = min_add_new_count;
                    if (add_count > max_add_new_count)
                        add_count = max_add_new_count;
                }
                else if (empty(work_items_, num_thread)) {
                    add_count = min_add_new_count;    // add this number of threads
                    max_count_ += min_add_new_count;  // increase max_count //-V101
                }
                else {
                    return false;
                }
            }

            std::size_t addednew = add_new(add_count, addfrom, num_thread);
            added += addednew;
            return addednew != 0;
        }

        /// This function makes sure all threads which are marked for deletion
        /// (state is terminated) are properly destroyed
        bool cleanup_terminated_locked(bool delete_all = false)
        {
            if (thread_map_.empty())
                return true;

            if (delete_all) {
                // delete all threads
                thread_id_type todelete;
                while (terminated_items_.dequeue(todelete))
                {
                    // this thread has to be in this map
                    BOOST_ASSERT(thread_map_.find(todelete) != thread_map_.end());

                    --terminated_items_count_;
                    bool deleted = thread_map_.erase(todelete) ? true : false;
                    (void)deleted;
                    BOOST_ASSERT(deleted);
                }
            }
            else {
                // delete only this many threads
                boost::int64_t delete_count =
                    (std::max)(
                        static_cast<boost::int64_t>(terminated_items_count_ / 10),
                        static_cast<boost::int64_t>(max_delete_count));

                thread_id_type todelete;
                while (delete_count && terminated_items_.dequeue(todelete))
                {
                    // this thread has to be in this map
                    BOOST_ASSERT(thread_map_.find(todelete) != thread_map_.end());

                    --terminated_items_count_;
                    bool deleted = thread_map_.erase(todelete) ? true : false;
                    BOOST_ASSERT(deleted);
                    if (deleted)
                        --delete_count;
                }
            }
            return thread_map_.empty();
        }

    public:
        bool cleanup_terminated(bool delete_all = false)
        {
            mutex_type::scoped_lock lk(mtx_);
            return cleanup_terminated_locked(delete_all);
        }

        // The maximum number of active threads this thread manager should
        // create. This number will be a constraint only as long as the work
        // items queue is not empty. Otherwise the number of active threads
        // will be incremented in steps equal to the \a min_add_new_count
        // specified above.
        enum { max_thread_count = 1000 };

        thread_queue(std::size_t max_count = max_thread_count)
          : work_items_(128),
            work_items_count_(0),
#if HPX_THREAD_MAINTAIN_QUEUE_WAITTIME
            work_items_wait_(0),
            work_items_wait_count_(0),
#endif
            terminated_items_(128),
            terminated_items_count_(0),
            max_count_((0 == max_count)
                      ? static_cast<std::size_t>(max_thread_count)
                      : max_count),
            new_tasks_(128),
            new_tasks_count_(0),
#if HPX_THREAD_MAINTAIN_QUEUE_WAITTIME
            new_tasks_wait_(0),
            new_tasks_wait_count_(0),
#endif
            memory_pool_(64),
            stolen_threads_(0),
            add_new_logger_("thread_queue::add_new")
        {}

        void set_max_count(std::size_t max_count = max_thread_count)
        {
            max_count_ = (0 == max_count) ? max_thread_count : max_count; //-V105
        }

        ///////////////////////////////////////////////////////////////////////
        // This returns the current length of the queues (work items and new items)
        boost::int64_t get_queue_length() const
        {
            return work_items_count_ + new_tasks_count_;
        }

        // This returns the current length of the work queue
        boost::int64_t get_work_length() const
        {
            return work_items_count_;
        }

        // This returns the current length of the work queue
        boost::int64_t get_task_length() const
        {
            return new_tasks_count_;
        }

#if HPX_THREAD_MAINTAIN_QUEUE_WAITTIME
        boost::uint64_t get_average_task_wait_time() const
        {
            boost::uint64_t count = new_tasks_wait_count_;
            if (count == 0)
                return 0;
            return new_tasks_wait_ / count;
        }

        boost::uint64_t get_average_thread_wait_time() const
        {
            boost::uint64_t count = work_items_wait_count_;
            if (count == 0)
                return 0;
            return work_items_wait_ / count;
        }
#endif

        std::size_t get_num_stolen_threads(bool reset)
        {
            return util::get_and_reset_value(stolen_threads_, reset);
        }

        void increment_num_stolen_threads(std::size_t num = 1)
        {
            stolen_threads_ += num;
        }

        ///////////////////////////////////////////////////////////////////////
        // create a new thread and schedule it if the initial state is equal to
        // pending
        thread_id_type create_thread(thread_init_data& data,
            thread_state_enum initial_state, bool run_now,
            std::size_t num_thread, error_code& ec)
        {
            if (run_now) {
                mutex_type::scoped_lock lk(mtx_);

                HPX_STD_UNIQUE_PTR<threads::thread_data> thrd (
                    new (memory_pool_) threads::thread_data(
                        data, memory_pool_, initial_state));

                // add a new entry in the map for this thread
                thread_id_type id = thrd->get_thread_id();
                std::pair<thread_map_type::iterator, bool> p =
                    thread_map_.insert(id, thrd.get());

                if (HPX_UNLIKELY(!p.second)) {
                    HPX_THROWS_IF(ec, hpx::out_of_memory,
                        "threadmanager::register_thread",
                        "Couldn't add new thread to the map of threads");
                    return invalid_thread_id;
                }

                // push the new thread in the pending queue thread
                if (initial_state == pending)
                    schedule_thread(thrd.get(), num_thread);

                // this thread has to be in the map now
                BOOST_ASSERT(thread_map_.find(id) != thread_map_.end());
                BOOST_ASSERT(thrd->is_created_from(&memory_pool_));

                do_some_work();       // try to execute the new work item
                thrd.release();       // release ownership to the map

                if (&ec != &throws)
                    ec = make_success_code();

                // return the thread_id of the newly created thread
                return id;
            }

            // do not execute the work, but register a task description for
            // later thread creation
            ++new_tasks_count_;

#if HPX_THREAD_MAINTAIN_QUEUE_WAITTIME
            new_tasks_.enqueue(new task_description(
                boost::move(data), initial_state,
                util::high_resolution_clock::now()
            ));
#else
            new_tasks_.enqueue(new task_description(
                boost::move(data), initial_state));
#endif
            if (&ec != &throws)
                ec = make_success_code();

            return invalid_thread_id;     // thread has not been created yet
        }

        void move_work_items_from(thread_queue *src,
            boost::int64_t count, std::size_t num_thread)
        {
            thread_description* trd;
            while (dequeue(src->work_items_, trd, num_thread))
            {
                --src->work_items_count_;

#if HPX_THREAD_MAINTAIN_QUEUE_WAITTIME
                if (maintain_queue_wait_times) {
                    boost::uint64_t now = util::high_resolution_clock::now();
                    src->work_items_wait_ += now - HPX_STD_GET(1, *trd);
                    ++src->work_items_wait_count_;
                    HPX_STD_GET(1, *trd) = now;
                }
#endif

                bool finished = count == ++work_items_count_;
                enqueue(work_items_, trd, num_thread);
                if (finished)
                    break;
            }
        }

        void move_task_items_from(thread_queue *src,
            boost::int64_t count)
        {
            task_description* task;
            while (src->new_tasks_.dequeue(task))
            {
                --src->new_tasks_count_;

#if HPX_THREAD_MAINTAIN_QUEUE_WAITTIME
                if (maintain_queue_wait_times) {
                    boost::int64_t now = util::high_resolution_clock::now();
                    src->new_tasks_wait_ += now - HPX_STD_GET(2, *task);
                    ++src->new_tasks_wait_count_;
                    HPX_STD_GET(2, *task) = now;
                }
#endif

                bool finish = count == ++new_tasks_count_;
                if (new_tasks_.enqueue(task))
                {
                    if (finish)
                        break;
                }
                else
                {
                    --new_tasks_count_;
                }
            }
        }

        /// Return the next thread to be executed, return false if non is
        /// available
        bool get_next_thread(threads::thread_data*& thrd, std::size_t num_thread)
        {
#if HPX_THREAD_MAINTAIN_QUEUE_WAITTIME
            thread_description* tdesc;
            if (0 != work_items_count_.load(boost::memory_order_relaxed) &&
                dequeue(work_items_, tdesc, num_thread))
            {
                --work_items_count_;

                if (maintain_queue_wait_times) {
                    work_items_wait_ += util::high_resolution_clock::now() -
                        HPX_STD_GET(1, *tdesc);
                    ++work_items_wait_count_;
                }

                thrd = HPX_STD_GET(0, *tdesc);
                delete tdesc;

                return true;
            }
#else
            if (0 != work_items_count_.load(boost::memory_order_relaxed) &&
                dequeue(work_items_, thrd, num_thread))
            {
                --work_items_count_;
                return true;
            }
#endif
            return false;
        }

        /// Schedule the passed thread
        void schedule_thread(threads::thread_data* thrd, std::size_t num_thread)
        {
            ++work_items_count_;
#if HPX_THREAD_MAINTAIN_QUEUE_WAITTIME
            enqueue(work_items_,
                new thread_description(thrd, util::high_resolution_clock::now()),
                num_thread);
#else
            enqueue(work_items_, thrd, num_thread);
#endif
            do_some_work();         // wake up sleeping threads
        }

        /// Destroy the passed thread as it has been terminated
        bool destroy_thread(threads::thread_data* thrd, boost::int64_t& busy_count)
        {
            if (thrd->is_created_from(&memory_pool_))
            {
                thread_id_type id = thrd->get_thread_id();
                terminated_items_.enqueue(id);

                boost::int64_t count = ++terminated_items_count_;
                if (count > HPX_MAX_TERMINATED_THREADS)
                {
                    cleanup_terminated(true);   // clean up all terminated threads
                }
                return true;
            }
            return false;
        }

        ///////////////////////////////////////////////////////////////////////
        /// Return the number of existing threads with the given state.
        boost::int64_t get_thread_count(thread_state_enum state = unknown) const
        {
            if (terminated == state)
                return terminated_items_count_;

            mutex_type::scoped_lock lk(mtx_);
            if (unknown == state)
            {
                BOOST_ASSERT((thread_map_.size() + new_tasks_count_) <
                    static_cast<std::size_t>((std::numeric_limits<boost::int64_t>::max)()));
                return static_cast<boost::int64_t>(thread_map_.size() + new_tasks_count_);
            }

            if (staged == state)
            {
                return static_cast<boost::int64_t>(new_tasks_count_);
            }

            boost::int64_t num_threads = 0;
            thread_map_type::const_iterator end = thread_map_.end();
            for (thread_map_type::const_iterator it = thread_map_.begin();
                 it != end; ++it)
            {
                if ((*it).second->get_state() == state)
                    ++num_threads;
            }
            return num_threads;
        }

        ///////////////////////////////////////////////////////////////////////
        void abort_all_suspended_threads(std::size_t num_thread)
        {
            mutex_type::scoped_lock lk(mtx_);
            thread_map_type::iterator end =  thread_map_.end();
            for (thread_map_type::iterator it = thread_map_.begin();
                 it != end; ++it)
            {
                if ((*it).second->get_state() == suspended) {
                    (*it).second->set_state_ex(wait_abort);
                    (*it).second->set_state(pending);
                    schedule_thread((*it).second, num_thread);
                }
            }
        }

        /// This is a function which gets called periodically by the thread
        /// manager to allow for maintenance tasks to be executed in the
        /// scheduler. Returns true if the OS thread calling this function
        /// has to be terminated (i.e. no more work has to be done).
        inline bool wait_or_add_new(std::size_t num_thread, bool running,
            boost::int64_t& idle_loop_count, std::size_t& added,
            thread_queue* addfrom_ = 0) HPX_HOT
        {
            // this thread acquired the lock, do maintenance, if needed
            if (0 == work_items_count_.load(boost::memory_order_relaxed)) {

                // No obvious work has to be done, so a lock won't hurt too much
                // but we lock only one of the threads, assuming this thread
                // will do the maintenance
                //
                // We prefer to exit this function (some kind of very short
                // busy waiting) to blocking on this lock. Locking fails either
                // when a thread is currently doing thread maintenance, which
                // means there might be new work, or the thread owning the lock
                // just falls through to the cleanup work below (no work is available)
                // in which case the current thread (which failed to acquire
                // the lock) will just retry to enter this loop.
                util::try_lock_wrapper<mutex_type> lk(mtx_);
                if (!lk)
                    return false;            // avoid long wait on lock

    //            LTM_(debug) << "tfunc(" << num_thread << "): queues empty"
    //                        << ", threads left: " << thread_map_.size();

                // stop running after all PX threads have been terminated
                thread_queue* addfrom = addfrom_ ? addfrom_ : this;
                bool added_new = add_new_always(added, addfrom, num_thread);
                if (!added_new) {
                    // Before exiting each of the OS threads deletes the
                    // remaining terminated PX threads
                    bool canexit = cleanup_terminated_locked(true);
                    if (!running && canexit) {
                        // we don't have any registered work items anymore
                        //do_some_work();       // notify possibly waiting threads
                        return true;            // terminate scheduling loop
                    }
                    return false;
                }
                cleanup_terminated_locked();
            }
            return false;
        }

        /// This function gets called by the thread-manager whenever new work
        /// has been added, allowing the scheduler to reactivate one or more of
        /// possibly idling OS threads
        inline void do_some_work() {}

        ///////////////////////////////////////////////////////////////////////
        bool dump_suspended_threads(std::size_t num_thread
          , boost::int64_t& idle_loop_count, bool running)
        {
#if !HPX_THREAD_MINIMAL_DEADLOCK_DETECTION
            return false;
#else
            mutex_type::scoped_lock lk(mtx_);
            return detail::dump_suspended_threads(num_thread, thread_map_
              , idle_loop_count, running);
#endif
        }

        ///////////////////////////////////////////////////////////////////////
        void on_start_thread(std::size_t num_thread) {}
        void on_stop_thread(std::size_t num_thread)
        {
            if (0 == num_thread) {
                // print queue statistics
                detail::log_fifo_statistics(work_items_, "thread_queue");
                detail::log_fifo_statistics(terminated_items_, "thread_queue");
                detail::log_fifo_statistics(new_tasks_, "thread_queue");
            }
        }
        void on_error(std::size_t num_thread, boost::exception_ptr const& e) {}

    private:
        mutable mutex_type mtx_;                    ///< mutex protecting the members

        thread_map_type thread_map_;                ///< mapping of thread id's to HPX-threads
        work_items_type work_items_;                ///< list of active work items

        boost::atomic<boost::int64_t> work_items_count_;       ///< count of active work items
#if HPX_THREAD_MAINTAIN_QUEUE_WAITTIME
        boost::atomic<boost::int64_t> work_items_wait_;        ///< overall wait time of work items
        boost::atomic<boost::int64_t> work_items_wait_count_;  ///< overall number of work items in queue
#endif
        thread_id_queue_type terminated_items_;     ///< list of terminated threads
        boost::atomic<boost::int64_t> terminated_items_count_; ///< count of terminated items

        std::size_t max_count_;                     ///< maximum number of existing PX-threads
        task_items_type new_tasks_;                 ///< list of new tasks to run

        boost::atomic<boost::int64_t> new_tasks_count_;        ///< count of new tasks to run
#if HPX_THREAD_MAINTAIN_QUEUE_WAITTIME
        boost::atomic<boost::int64_t> new_tasks_wait_;         ///< overall wait time of new tasks
        boost::atomic<boost::int64_t> new_tasks_wait_count_;   ///< overall number tasks waited
#endif

        threads::thread_pool memory_pool_;          ///< OS thread local memory pools for
                                                    ///< HPX-threads

        boost::atomic<boost::int64_t> stolen_threads_;        ///< count of threads stolen of this queue
        util::block_profiler<add_new_tag> add_new_logger_;
    };
<<<<<<< HEAD
=======

    /// This function gets called by the threadmanager whenever new work
    /// has been added, allowing the scheduler to reactivate one or more of
    /// possibly idleing OS threads
    template <>
    inline void thread_queue<false>::do_some_work()
    {
    }

    template <>
    inline void thread_queue<true>::do_some_work()
    {
        cond_.notify_all();
    }

    ///////////////////////////////////////////////////////////////////////////
    template <>
    inline bool thread_queue<false>::wait_or_add_new(std::size_t num_thread,
        bool running, boost::int64_t& idle_loop_count, std::size_t& added,
        thread_queue* addfrom_)
    {
        // this thread acquired the lock, do maintenance, if needed
        if (0 == work_items_count_.load(boost::memory_order_relaxed)) {

            thread_queue* addfrom = addfrom_ ? addfrom_ : this;
            if (running && 0 == addfrom->new_tasks_count_.load(boost::memory_order_relaxed))
                return false;       // no task descriptions available

            // No obvious work has to be done, so a lock won't hurt too much
            // but we lock only one of the threads, assuming this thread
            // will do the maintenance
            //
            // We prefer to exit this function (some kind of very short
            // busy waiting) to blocking on this lock. Locking fails either
            // when a thread is currently doing thread maintenance, which
            // means there might be new work, or the thread owning the lock
            // just falls through to the cleanup work below (no work is available)
            // in which case the current thread (which failed to acquire
            // the lock) will just retry to enter this loop.
            util::try_lock_wrapper<mutex_type> lk(mtx_);
            if (!lk)
                return false;            // avoid long wait on lock

//            LTM_(debug) << "tfunc(" << num_thread << "): queues empty"
//                        << ", threads left: " << thread_map_.size();

            // stop running after all PX threads have been terminated
            bool added_new = add_new_always(added, addfrom, num_thread);
            if (!added_new) {
                // Before exiting each of the OS threads deletes the
                // remaining terminated PX threads
                bool canexit = cleanup_terminated_locked(true);
                if (!running && canexit) {
                    // we don't have any registered work items anymore
                    //do_some_work();       // notify possibly waiting threads
                    return true;            // terminate scheduling loop
                }
                return false;
            }
            cleanup_terminated_locked();
        }
        return false;
    }

    template <>
    inline bool thread_queue<true>::wait_or_add_new(std::size_t num_thread,
        bool running, boost::int64_t& idle_loop_count, std::size_t& added,
        thread_queue* addfrom_)
    {
        thread_queue* addfrom = addfrom_ ? addfrom_ : this;

        // only one dedicated OS thread is allowed to acquire the
        // lock for the purpose of inserting the new threads into the
        // thread-map and deleting all terminated threads
        if (0 == num_thread) {
            // first clean up terminated threads
            util::try_lock_wrapper<mutex_type> lk(mtx_);
            if (lk) {
                // no point in having a thread waiting on the lock
                // while another thread is doing the maintenance
                cleanup_terminated_locked();

                // now, add new threads from the queue of task descriptions
                add_new_if_possible(added, addfrom, num_thread);    // calls notify_all
            }
        }

        bool terminate = false;
        while (0 == work_items_count_.load(boost::memory_order_relaxed)) {
            // No obvious work has to be done, so a lock won't hurt too much
            // but we lock only one of the threads, assuming this thread
            // will do the maintenance
            //
            // We prefer to exit this while loop (some kind of very short
            // busy waiting) to blocking on this lock. Locking fails either
            // when a thread is currently doing thread maintenance, which
            // means there might be new work, or the thread owning the lock
            // just falls through to the wait below (no work is available)
            // in which case the current thread (which failed to acquire
            // the lock) will just retry to enter this loop.
            util::try_lock_wrapper<mutex_type> lk(mtx_);
            if (!lk)
                break;            // avoid long wait on lock

            // this thread acquired the lock, do maintenance and finally
            // call wait() if no work is available
//            LTM_(debug) << "tfunc(" << num_thread << "): queues empty"
//                        << ", threads left: " << thread_map_.size();

            // stop running after all PX threads have been terminated
            bool added_new = add_new_always(added, addfrom, num_thread);
            if (!added_new && !running) {
                // Before exiting each of the OS threads deletes the
                // remaining terminated PX threads
                if (cleanup_terminated_locked(true)) {
                    // we don't have any registered work items anymore
                    do_some_work();       // notify possibly waiting threads
                    terminate = true;
                    break;                // terminate scheduling loop
                }

                LTM_(debug) << "tfunc(" << num_thread
                            << "): threadmap not empty";
            }
            else {
                cleanup_terminated_locked();
            }

            if (added_new) {
#if HPX_THREAD_MINIMAL_DEADLOCK_DETECTION
                // dump list of suspended threads once a second
                if (HPX_UNLIKELY(LHPX_ENABLED(error) && addfrom->new_tasks_.empty())) {
                    detail::dump_suspended_threads(num_thread, thread_map_,
                        idle_loop_count, running);
                }
#endif
                break;    // we got work, exit loop
            }

            // Wait until somebody needs some action (if no new work
            // arrived in the meantime).
            // Ask again if queues are empty to avoid race conditions (we
            // needed to lock anyways...), this way no notify_all() gets lost
            if (0 == work_items_count_.load(boost::memory_order_relaxed)) {
                LTM_(debug) << "tfunc(" << num_thread
                           << "): queues empty, entering wait";

#if HPX_THREAD_MINIMAL_DEADLOCK_DETECTION
                // dump list of suspended threads once a second
                if (HPX_UNLIKELY(LHPX_ENABLED(error) && addfrom->new_tasks_.empty())) {
                    detail::dump_suspended_threads(num_thread, thread_map_,
                        idle_loop_count, running);
                }
#endif

                namespace bpt = boost::posix_time;
                BOOST_ASSERT(10*idle_loop_count <
                    static_cast<boost::int64_t>((std::numeric_limits<boost::int64_t>::max)()));
                bool timed_out = !cond_.timed_wait(lk,
                    bpt::microseconds(static_cast<boost::int64_t>(10*idle_loop_count)));

                LTM_(debug) << "tfunc(" << num_thread << "): exiting wait";

                // make sure all pending new threads are properly queued
                // but do that only if the lock has been acquired while
                // exiting the condition.wait() above
                if ((lk && add_new_always(added, addfrom, num_thread)) || timed_out)
                    break;
            }
        }
        return terminate;
    }
>>>>>>> 5486d2db
}}}

#endif
<|MERGE_RESOLUTION|>--- conflicted
+++ resolved
@@ -750,181 +750,6 @@
         boost::atomic<boost::int64_t> stolen_threads_;        ///< count of threads stolen of this queue
         util::block_profiler<add_new_tag> add_new_logger_;
     };
-<<<<<<< HEAD
-=======
-
-    /// This function gets called by the threadmanager whenever new work
-    /// has been added, allowing the scheduler to reactivate one or more of
-    /// possibly idleing OS threads
-    template <>
-    inline void thread_queue<false>::do_some_work()
-    {
-    }
-
-    template <>
-    inline void thread_queue<true>::do_some_work()
-    {
-        cond_.notify_all();
-    }
-
-    ///////////////////////////////////////////////////////////////////////////
-    template <>
-    inline bool thread_queue<false>::wait_or_add_new(std::size_t num_thread,
-        bool running, boost::int64_t& idle_loop_count, std::size_t& added,
-        thread_queue* addfrom_)
-    {
-        // this thread acquired the lock, do maintenance, if needed
-        if (0 == work_items_count_.load(boost::memory_order_relaxed)) {
-
-            thread_queue* addfrom = addfrom_ ? addfrom_ : this;
-            if (running && 0 == addfrom->new_tasks_count_.load(boost::memory_order_relaxed))
-                return false;       // no task descriptions available
-
-            // No obvious work has to be done, so a lock won't hurt too much
-            // but we lock only one of the threads, assuming this thread
-            // will do the maintenance
-            //
-            // We prefer to exit this function (some kind of very short
-            // busy waiting) to blocking on this lock. Locking fails either
-            // when a thread is currently doing thread maintenance, which
-            // means there might be new work, or the thread owning the lock
-            // just falls through to the cleanup work below (no work is available)
-            // in which case the current thread (which failed to acquire
-            // the lock) will just retry to enter this loop.
-            util::try_lock_wrapper<mutex_type> lk(mtx_);
-            if (!lk)
-                return false;            // avoid long wait on lock
-
-//            LTM_(debug) << "tfunc(" << num_thread << "): queues empty"
-//                        << ", threads left: " << thread_map_.size();
-
-            // stop running after all PX threads have been terminated
-            bool added_new = add_new_always(added, addfrom, num_thread);
-            if (!added_new) {
-                // Before exiting each of the OS threads deletes the
-                // remaining terminated PX threads
-                bool canexit = cleanup_terminated_locked(true);
-                if (!running && canexit) {
-                    // we don't have any registered work items anymore
-                    //do_some_work();       // notify possibly waiting threads
-                    return true;            // terminate scheduling loop
-                }
-                return false;
-            }
-            cleanup_terminated_locked();
-        }
-        return false;
-    }
-
-    template <>
-    inline bool thread_queue<true>::wait_or_add_new(std::size_t num_thread,
-        bool running, boost::int64_t& idle_loop_count, std::size_t& added,
-        thread_queue* addfrom_)
-    {
-        thread_queue* addfrom = addfrom_ ? addfrom_ : this;
-
-        // only one dedicated OS thread is allowed to acquire the
-        // lock for the purpose of inserting the new threads into the
-        // thread-map and deleting all terminated threads
-        if (0 == num_thread) {
-            // first clean up terminated threads
-            util::try_lock_wrapper<mutex_type> lk(mtx_);
-            if (lk) {
-                // no point in having a thread waiting on the lock
-                // while another thread is doing the maintenance
-                cleanup_terminated_locked();
-
-                // now, add new threads from the queue of task descriptions
-                add_new_if_possible(added, addfrom, num_thread);    // calls notify_all
-            }
-        }
-
-        bool terminate = false;
-        while (0 == work_items_count_.load(boost::memory_order_relaxed)) {
-            // No obvious work has to be done, so a lock won't hurt too much
-            // but we lock only one of the threads, assuming this thread
-            // will do the maintenance
-            //
-            // We prefer to exit this while loop (some kind of very short
-            // busy waiting) to blocking on this lock. Locking fails either
-            // when a thread is currently doing thread maintenance, which
-            // means there might be new work, or the thread owning the lock
-            // just falls through to the wait below (no work is available)
-            // in which case the current thread (which failed to acquire
-            // the lock) will just retry to enter this loop.
-            util::try_lock_wrapper<mutex_type> lk(mtx_);
-            if (!lk)
-                break;            // avoid long wait on lock
-
-            // this thread acquired the lock, do maintenance and finally
-            // call wait() if no work is available
-//            LTM_(debug) << "tfunc(" << num_thread << "): queues empty"
-//                        << ", threads left: " << thread_map_.size();
-
-            // stop running after all PX threads have been terminated
-            bool added_new = add_new_always(added, addfrom, num_thread);
-            if (!added_new && !running) {
-                // Before exiting each of the OS threads deletes the
-                // remaining terminated PX threads
-                if (cleanup_terminated_locked(true)) {
-                    // we don't have any registered work items anymore
-                    do_some_work();       // notify possibly waiting threads
-                    terminate = true;
-                    break;                // terminate scheduling loop
-                }
-
-                LTM_(debug) << "tfunc(" << num_thread
-                            << "): threadmap not empty";
-            }
-            else {
-                cleanup_terminated_locked();
-            }
-
-            if (added_new) {
-#if HPX_THREAD_MINIMAL_DEADLOCK_DETECTION
-                // dump list of suspended threads once a second
-                if (HPX_UNLIKELY(LHPX_ENABLED(error) && addfrom->new_tasks_.empty())) {
-                    detail::dump_suspended_threads(num_thread, thread_map_,
-                        idle_loop_count, running);
-                }
-#endif
-                break;    // we got work, exit loop
-            }
-
-            // Wait until somebody needs some action (if no new work
-            // arrived in the meantime).
-            // Ask again if queues are empty to avoid race conditions (we
-            // needed to lock anyways...), this way no notify_all() gets lost
-            if (0 == work_items_count_.load(boost::memory_order_relaxed)) {
-                LTM_(debug) << "tfunc(" << num_thread
-                           << "): queues empty, entering wait";
-
-#if HPX_THREAD_MINIMAL_DEADLOCK_DETECTION
-                // dump list of suspended threads once a second
-                if (HPX_UNLIKELY(LHPX_ENABLED(error) && addfrom->new_tasks_.empty())) {
-                    detail::dump_suspended_threads(num_thread, thread_map_,
-                        idle_loop_count, running);
-                }
-#endif
-
-                namespace bpt = boost::posix_time;
-                BOOST_ASSERT(10*idle_loop_count <
-                    static_cast<boost::int64_t>((std::numeric_limits<boost::int64_t>::max)()));
-                bool timed_out = !cond_.timed_wait(lk,
-                    bpt::microseconds(static_cast<boost::int64_t>(10*idle_loop_count)));
-
-                LTM_(debug) << "tfunc(" << num_thread << "): exiting wait";
-
-                // make sure all pending new threads are properly queued
-                // but do that only if the lock has been acquired while
-                // exiting the condition.wait() above
-                if ((lk && add_new_always(added, addfrom, num_thread)) || timed_out)
-                    break;
-            }
-        }
-        return terminate;
-    }
->>>>>>> 5486d2db
 }}}
 
 #endif
