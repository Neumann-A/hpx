--- conflicted
+++ resolved
@@ -422,33 +422,10 @@
           , detail::get_continuation_name<typed_continuation>()
         );
 
-<<<<<<< HEAD
         util::function<void(naming::id_type, Result)> f_;
     };
 }}
 
-=======
-    ///////////////////////////////////////////////////////////////////////////
-    // registration code for serialization
-    template <typename Result>
-    struct init_registration<typed_continuation<Result> >
-    {
-        static detail::automatic_continuation_registration<
-                typed_continuation<Result>
-            > g;
-    };
-}}
-
-namespace hpx { namespace traits
-{
-    template <>
-    struct needs_automatic_registration<
-            hpx::actions::typed_continuation<void> >
-      : boost::mpl::false_
-    {};
-}}
-
->>>>>>> cae8196c
 namespace hpx { namespace actions
 {
     ///////////////////////////////////////////////////////////////////////////
