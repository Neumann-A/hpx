--- conflicted
+++ resolved
@@ -291,13 +291,9 @@
         execution::is_execution_policy<ExPolicy>::value &&
         hpx::traits::is_iterator<InIter>::value &&
         hpx::traits::is_iterator<OutIter>::value &&
-<<<<<<< HEAD
         traits::is_projected<Proj, InIter>::value)
 #if defined(HPX_MSVC) && HPX_MSVC <= 1800     // MSVC12 can't pattern match this
   , HPX_CONCEPT_REQUIRES_(
-=======
-        traits::is_projected<Proj, InIter>::value &&
->>>>>>> e853e98c
         traits::is_indirect_callable<
             ExPolicy, F, traits::projected<Proj, InIter>
         >::value)>
@@ -314,25 +310,10 @@
             (hpx::traits::is_output_iterator<OutIter>::value ||
                 hpx::traits::is_input_iterator<OutIter>::value),
             "Requires at least output iterator.");
-<<<<<<< HEAD
         typedef hpx::traits::is_segmented_iterator<InIter> is_segmented;
         return detail::transform_(
             std::forward<ExPolicy>(policy), first, last, dest,
             std::forward<F>(f), proj, is_segmented());
-=======
-
-        typedef std::integral_constant<bool,
-                execution::is_sequenced_execution_policy<ExPolicy>::value ||
-               !hpx::traits::is_forward_iterator<InIter>::value ||
-               !hpx::traits::is_forward_iterator<OutIter>::value
-            > is_seq;
-
-        return hpx::util::make_tagged_pair<tag::in, tag::out>(
-            detail::transform<std::pair<InIter, OutIter> >().call(
-                std::forward<ExPolicy>(policy), is_seq(),
-                first, last, dest, std::forward<F>(f),
-                std::forward<Proj>(proj)));
->>>>>>> e853e98c
     }
 
     ///////////////////////////////////////////////////////////////////////////
@@ -630,13 +611,9 @@
         hpx::traits::is_iterator<InIter2>::value &&
         hpx::traits::is_iterator<OutIter>::value &&
         traits::is_projected<Proj1, InIter1>::value &&
-<<<<<<< HEAD
         traits::is_projected<Proj2, InIter2>::value)
 #if defined(HPX_MSVC) && HPX_MSVC <= 1800     // MSVC12 can't pattern match this
   , HPX_CONCEPT_REQUIRES_(
-=======
-        traits::is_projected<Proj2, InIter2>::value &&
->>>>>>> e853e98c
         traits::is_indirect_callable<
             ExPolicy, F, traits::projected<Proj1, InIter1>,
                 traits::projected<Proj2, InIter2>
@@ -662,18 +639,7 @@
                 hpx::traits::is_input_iterator<OutIter>::value),
             "Requires at least output iterator.");
 
-<<<<<<< HEAD
         typedef hpx::traits::is_segmented_iterator<InIter1> is_segmented;
-=======
-        typedef std::integral_constant<bool,
-                execution::is_sequenced_execution_policy<ExPolicy>::value ||
-               !hpx::traits::is_forward_iterator<InIter1>::value ||
-               !hpx::traits::is_forward_iterator<InIter2>::value ||
-               !hpx::traits::is_forward_iterator<OutIter>::value
-            > is_seq;
-
-        typedef hpx::util::tuple<InIter1, InIter2, OutIter> result_type;
->>>>>>> e853e98c
 
         return detail::transform_(
             std::forward<ExPolicy>(policy), first1, last1, first2, dest,
@@ -916,16 +882,7 @@
                 hpx::traits::is_input_iterator<OutIter>::value),
             "Requires at least output iterator.");
 
-<<<<<<< HEAD
         typedef hpx::traits::is_segmented_iterator<InIter1> is_segmented;
-=======
-        typedef std::integral_constant<bool,
-                execution::is_sequenced_execution_policy<ExPolicy>::value ||
-               !hpx::traits::is_forward_iterator<InIter1>::value ||
-               !hpx::traits::is_forward_iterator<InIter2>::value ||
-               !hpx::traits::is_forward_iterator<OutIter>::value
-            > is_seq;
->>>>>>> e853e98c
 
         return detail::transform_(
             std::forward<ExPolicy>(policy), first1, last1, first2, last2, dest,
