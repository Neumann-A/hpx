//  Copyright (c) 2007-2015 Hartmut Kaiser
//
//  Distributed under the Boost Software License, Version 1.0. (See accompanying
//  file LICENSE_1_0.txt or copy at http://www.boost.org/LICENSE_1_0.txt)

/// \file parallel/executors/executor_parameter_traits.hpp

#if !defined(HPX_PARALLEL_EXECUTOR_PARAMETER_TRAITS_JUL_30_2015_0914PM)
#define HPX_PARALLEL_EXECUTOR_PARAMETER_TRAITS_JUL_30_2015_0914PM

#include <hpx/config.hpp>
#include <hpx/traits/is_executor_parameters.hpp>
#include <hpx/parallel/config/inline_namespace.hpp>
#include <hpx/parallel/executors/executor_traits.hpp>
#include <hpx/util/always_void.hpp>

#include <type_traits>
#include <utility>
#include <vector>
#include <cstdarg>

namespace hpx { namespace parallel { HPX_INLINE_NAMESPACE(v3)
{
    ///////////////////////////////////////////////////////////////////////////
    // Placeholder type to use predefined executor parameters
    struct sequential_executor_parameters : executor_parameters_tag {};

    ///////////////////////////////////////////////////////////////////////////
    /// \cond NOINTERNAL
    namespace detail
    {
        // If an executor exposes 'executor_parameter_type' this type is
        // assumed to represent the default parameters for the given executor
        // type.
        template <typename Executor, typename Enable = void>
        struct extract_executor_parameters
        {
            // by default, assume sequential execution
            typedef sequential_executor_parameters type;
        };

        template <typename Executor>
        struct extract_executor_parameters<Executor,
            typename hpx::util::always_void<
                typename Executor::executor_parameters_type
            >::type>
        {
            typedef typename Executor::executor_parameters_type type;
        };

        ///////////////////////////////////////////////////////////////////////
        struct processing_units_count_parameter_helper
        {
            template <typename Parameters>
            static std::size_t call(wrap_int, Parameters& params)
            {
                return hpx::get_os_thread_count();
            }

            template <typename Parameters>
            static auto call(int, Parameters& params)
            ->  decltype(params.processing_units_count())
            {
                return params.processing_units_count();
            }
        };

        template <typename Parameters>
        std::size_t call_processing_units_parameter_count(Parameters& params)
        {
            return processing_units_count_parameter_helper::call(0, params);
        }

        ///////////////////////////////////////////////////////////////////////
        struct variable_chunk_size_helper
        {
            template <typename Parameters, typename Executor>
            static bool call(wrap_int, Parameters&, Executor&)
            {
                return false;       // assume constant chunk sizes
            }

            template <typename Parameters, typename Executor>
            static auto call(int, Parameters& params, Executor& exec)
            ->  decltype(params.variable_chunk_size(exec))
            {
                return params.variable_chunk_size(exec);
            }
        };

        template <typename Parameters, typename Executor>
        bool call_variable_chunk_size(Parameters& params, Executor& exec)
        {
            return variable_chunk_size_helper::call(0, params, exec);
        }

        ///////////////////////////////////////////////////////////////////////
        struct get_chunk_size_helper
        {
            template <typename Parameters, typename Executor, typename F>
            static std::size_t
            call(wrap_int, Parameters&, Executor&, F &&, std::size_t num_tasks)
            {
                return num_tasks;       // assume sequential execution
            }

            template <typename Parameters, typename Executor, typename F>
            static auto call(int, Parameters& params, Executor& exec, F && f,
                    std::size_t num_tasks)
            ->  decltype(
                    params.get_chunk_size(exec, std::forward<F>(f), num_tasks)
                )
            {
                return params.get_chunk_size(exec, std::forward<F>(f), num_tasks);
            }
        };

        template <typename Parameters, typename Executor, typename F>
        std::size_t call_get_chunk_size(Parameters& params, Executor& exec,
            F && f, std::size_t num_tasks)
        {
            return get_chunk_size_helper::call(0, params, exec,
                std::forward<F>(f), num_tasks);
        }

        ///////////////////////////////////////////////////////////////////////
        struct reset_thread_distribution_helper
        {
            template <typename Parameters, typename Executor>
            static void call(wrap_int, Parameters&, Executor& exec)
            {
            }

            template <typename Parameters, typename Executor>
            static auto call(int, Parameters& params, Executor& exec)
            ->  decltype(params.reset_thread_distribution(exec))
            {
                params.reset_thread_distribution(exec);
            }
        };

        template <typename Parameters, typename Executor>
        void call_reset_thread_distribution(Parameters& params, Executor& exec)
        {
            reset_thread_distribution_helper::call(0, params, exec);
        }
    }
    /// \endcond

    ///////////////////////////////////////////////////////////////////////////
    template <typename Parameters, typename Enable>
    struct executor_parameter_traits
    {
        /// The type of the executor associated with this instance of
        /// \a executor_traits
        typedef Parameters executor_parameters_type;

        /// Returns whether the number of loop iterations to combine is
        /// different for each of the generated chunks.
        ///
        /// \param params   [in] The executor parameters object to use for
        ///                 determining whether the chunk size is variable.
        /// \param exec     [in] The executor object which will be used for
        ///                 scheduling of the tasks.
        ///
        /// \note This calls params.variable_chunk_size(exec), if available,
        ///       otherwise it returns false.
        ///
        template <typename Executor>
        static bool variable_chunk_size(executor_parameters_type& params,
            Executor& exec)
        {
            return detail::call_variable_chunk_size(params, exec);
        }

        /// Return the number of invocations of the given function \a f which
        /// should be combined into a single task
        ///
        /// \param params   [in] The executor parameters object to use for
        ///                 determining the chunk size for the given number of
        ///                 tasks \a num_tasks.
        /// \param exec     [in] The executor object which will be used used
        ///                 for scheduling of the the loop iterations.
        /// \param f        [in] The function which will be optionally scheduled
        ///                 using the given executor.
        /// \param num_tasks [in] The number of tasks the chunk size should be
        ///                 determined for
        ///
        /// \note  The parameter \a f is expected to be a nullary function
        ///        returning a `std::size_t` representing the number of
        ///        iteration the function has already executed (i.e. which
        ///        don't have to be scheduled anymore).
        ///
        template <typename Executor, typename F>
        static std::size_t get_chunk_size(executor_parameters_type& params,
            Executor& exec, F && f, std::size_t num_tasks)
        {
            return detail::call_get_chunk_size(params, exec,
                std::forward<F>(f), num_tasks);
        }

<<<<<<< HEAD
        /// Reset the internal round robin thread distribution scheme for the
        /// given executor.
        ///
        /// \param params   [in] The executor parameters object to use for
        ///                 resetting the thread distribution scheme.
        /// \param exec     [in] The executor object to use.
        ///
        /// \note This calls params.reset_thread_distribution(exec) if it exists;
        ///       otherwise it does nothing.
        ///
        template <typename Executor>
        static void reset_thread_distribution(executor_parameters_type& params,
            Executor& exec)
        {
            detail::call_reset_thread_distribution(params, exec);
=======
        /// Retrieve the number of (kernel-)threads used by the associated
        /// executor.
        ///
        /// \param exec  [in] The executor object to use for scheduling of the
        ///              function \a f.
        /// \param params [in] The executor parameters object to use as a
        ///              fallback if the executor does not expose
        ///
        /// \note This calls exec.processing_units_count() if it exists;
        ///       otherwise it forwards teh request to the executor parameters
        ///       object.
        ///
        static std::size_t processing_units_count(
            executor_parameters_type& params)
        {
            return detail::call_processing_units_parameter_count(params);
>>>>>>> 9f8d4120
        }
    };

    ///////////////////////////////////////////////////////////////////////////
    // defined in hpx/traits/is_executor_parameters.hpp
    ///
    /// 1. The type is_executor_parameters can be used to detect executor
    ///    parameters types for the purpose of excluding function signatures
    ///    from otherwise ambiguous overload resolution participation.
    /// 2. If T is the type of a standard or implementation-defined executor,
    ///    is_executor_parameters<T> shall be publicly derived from
    ///    integral_constant<bool, true>, otherwise from
    ///    integral_constant<bool, false>.
    /// 3. The behavior of a program that adds specializations for
    ///    is_executor_parameters is undefined.
    ///
    template <typename T>
    struct is_executor_parameters;
}}}

#endif<|MERGE_RESOLUTION|>--- conflicted
+++ resolved
@@ -199,7 +199,6 @@
                 std::forward<F>(f), num_tasks);
         }
 
-<<<<<<< HEAD
         /// Reset the internal round robin thread distribution scheme for the
         /// given executor.
         ///
@@ -215,7 +214,8 @@
             Executor& exec)
         {
             detail::call_reset_thread_distribution(params, exec);
-=======
+        }
+
         /// Retrieve the number of (kernel-)threads used by the associated
         /// executor.
         ///
@@ -232,7 +232,6 @@
             executor_parameters_type& params)
         {
             return detail::call_processing_units_parameter_count(params);
->>>>>>> 9f8d4120
         }
     };
 
