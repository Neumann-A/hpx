//  Copyright (c) 2014 Bibek Ghimire
//  Copyright (c) 2014-2015 Hartmut Kaiser
//
//  Distributed under the Boost Software License, Version 1.0. (See accompanying
//  file LICENSE_1_0.txt or copy at http://www.boost.org/LICENSE_1_0.txt)

#ifndef HPX_VECTOR_DISTRIBUTION_POLICY_HPP
#define HPX_VECTOR_DISTRIBUTION_POLICY_HPP

#include <hpx/hpx_fwd.hpp>
#include <hpx/serialization/serialize.hpp>
#include <hpx/serialization/vector.hpp>
#include <boost/detail/scoped_enum_emulation.hpp>

#include <vector>
#include <iostream>

namespace hpx
{
    ///////////////////////////////////////////////////////////////////////////
    // This class specifies the block chunking policy parameters to use for the
    // partitioning of the data in a hpx::vector
    struct distribution_policy
    {
    public:
        distribution_policy()
          : num_partitions_(1)
        {}

        distribution_policy operator()(std::size_t num_partitions) const
        {
            return distribution_policy(num_partitions, localities_);
        }

        distribution_policy operator()(
            std::vector<id_type> const& localities) const
        {
            return distribution_policy(num_partitions_, localities);
        }

        distribution_policy operator()(std::size_t num_partitions,
            std::vector<id_type> const& localities) const
        {
            return distribution_policy(num_partitions, localities);
        }

        ///////////////////////////////////////////////////////////////////////
        std::vector<id_type> const& get_localities() const
        {
            return localities_;
        }

        std::size_t get_num_partitions() const
        {
            return num_partitions_;
        }

    private:
        friend class hpx::serialization::access;

        template <typename Archive>
        void serialize(Archive & ar, const unsigned int version)
        {
            ar & localities_ & num_partitions_;
        }

        distribution_policy(std::size_t num_partitions,
             std::vector<id_type> const& localities)
          : localities_(localities),
            num_partitions_(num_partitions)
        {}

    private:
        std::vector<id_type> localities_;   // localities to create chunks on
        std::size_t num_partitions_;        // number of chunks to create
    };

    static distribution_policy const layout;

    ///////////////////////////////////////////////////////////////////////////
    namespace detail
    {
<<<<<<< HEAD
    public:
        cyclic_distribution_policy()
          : num_partitions_(1)
        {}

        cyclic_distribution_policy operator()(std::size_t num_partitions) const
        {
            return cyclic_distribution_policy(num_partitions, localities_);
        }

        cyclic_distribution_policy operator()(
            std::vector<id_type> const& localities) const
        {
            return cyclic_distribution_policy(num_partitions_, localities);
        }

        cyclic_distribution_policy operator()(std::size_t num_partitions,
            std::vector<id_type> const& localities) const
        {
            return cyclic_distribution_policy(num_partitions, localities);
        }

        std::vector<id_type> const& get_localities() const
        {
            return localities_;
        }

        std::size_t get_block_size() const
        {
            return std::size_t(-1);
        }

        std::size_t get_num_partitions() const
        {
            return num_partitions_;
        }

        BOOST_SCOPED_ENUM(distribution_policy) get_policy_type() const
        {
            return distribution_policy::cyclic;
        }

    private:
        friend class hpx::serialization::access;

        template<class Archive>
        void serialize(Archive & ar, const unsigned int version)
        {
            ar & localities_ & num_partitions_;
        }

        cyclic_distribution_policy(std::size_t num_partitions,
                std::vector<id_type> const& localities)
          : localities_(localities),
            num_partitions_(num_partitions)
        {}

    private:
        std::vector<id_type> localities_;
        std::size_t num_partitions_;
    };

    static cyclic_distribution_policy const cyclic;

    ///////////////////////////////////////////////////////////////////////////
    // This class specifies the block-cyclic chunking policy parameters to
    // use for the partitioning of the data in a hpx::vector
    struct block_cyclic_distribution_policy
    {
    public:
        block_cyclic_distribution_policy()
          : num_partitions_(1),
            block_size_(std::size_t(-1))
        {}

        block_cyclic_distribution_policy operator()(std::size_t num_partitions) const
        {
            return block_cyclic_distribution_policy(
                num_partitions, localities_, block_size_);
        }

        block_cyclic_distribution_policy operator()(std::size_t num_partitions,
            std::vector<id_type> const& localities) const
        {
            return block_cyclic_distribution_policy(
                num_partitions, localities, block_size_);
        }

        block_cyclic_distribution_policy operator()(std::size_t num_partitions,
            std::vector<id_type> const& localities, std::size_t block_size) const
        {
            return block_cyclic_distribution_policy(
                num_partitions, localities, block_size);
        }

        block_cyclic_distribution_policy operator()(
            std::vector<id_type> const& localities, std::size_t block_size) const
        {
            return block_cyclic_distribution_policy(
                num_partitions_, localities, block_size);
        }

        block_cyclic_distribution_policy operator()(
            std::vector<id_type> const& localities) const
        {
            return block_cyclic_distribution_policy(
                num_partitions_, localities, block_size_);
        }

        block_cyclic_distribution_policy operator()(std::size_t num_partitions,
            std::size_t block_size) const
        {
            return block_cyclic_distribution_policy(
                num_partitions, localities_, block_size);
        }

        std::vector<id_type> const& get_localities() const
        {
            return localities_;
        }

        std::size_t get_num_partitions() const
        {
            return num_partitions_;
        }

        BOOST_SCOPED_ENUM(distribution_policy) get_policy_type() const
        {
            return distribution_policy::block_cyclic;
        }

        std::size_t get_block_size() const
        {
            return block_size_;
        }

    private:
        friend class hpx::serialization::access;

        template <typename Archive>
        void serialize(Archive & ar, const unsigned int version)
        {
            ar & localities_ & num_partitions_ & block_size_;
        }

        block_cyclic_distribution_policy(std::size_t num_partitions,
                std::vector<id_type> const& localities, std::size_t block_size)
          : localities_(localities),
            num_partitions_(num_partitions),
            block_size_(block_size)
        {}

    private:
        std::vector<id_type> localities_;   // localities to create chunks on
        std::size_t num_partitions_;            // number of chunks to create
        std::size_t block_size_;            // size of a cyclic block
    };

    static block_cyclic_distribution_policy const block_cyclic;
=======
        /// \cond NOINTERNAL
        template <typename T>
        struct is_vector_distribution_policy
          : boost::mpl::false_
        {};

        template <>
        struct is_vector_distribution_policy<distribution_policy>
          : boost::mpl::true_
        {};
        // \endcond
    }

    ///////////////////////////////////////////////////////////////////////////
    template <typename T>
    struct is_vector_distribution_policy
      : detail::is_vector_distribution_policy<typename hpx::util::decay<T>::type>
    {};
>>>>>>> 1d68c196
}

#endif<|MERGE_RESOLUTION|>--- conflicted
+++ resolved
@@ -80,167 +80,6 @@
     ///////////////////////////////////////////////////////////////////////////
     namespace detail
     {
-<<<<<<< HEAD
-    public:
-        cyclic_distribution_policy()
-          : num_partitions_(1)
-        {}
-
-        cyclic_distribution_policy operator()(std::size_t num_partitions) const
-        {
-            return cyclic_distribution_policy(num_partitions, localities_);
-        }
-
-        cyclic_distribution_policy operator()(
-            std::vector<id_type> const& localities) const
-        {
-            return cyclic_distribution_policy(num_partitions_, localities);
-        }
-
-        cyclic_distribution_policy operator()(std::size_t num_partitions,
-            std::vector<id_type> const& localities) const
-        {
-            return cyclic_distribution_policy(num_partitions, localities);
-        }
-
-        std::vector<id_type> const& get_localities() const
-        {
-            return localities_;
-        }
-
-        std::size_t get_block_size() const
-        {
-            return std::size_t(-1);
-        }
-
-        std::size_t get_num_partitions() const
-        {
-            return num_partitions_;
-        }
-
-        BOOST_SCOPED_ENUM(distribution_policy) get_policy_type() const
-        {
-            return distribution_policy::cyclic;
-        }
-
-    private:
-        friend class hpx::serialization::access;
-
-        template<class Archive>
-        void serialize(Archive & ar, const unsigned int version)
-        {
-            ar & localities_ & num_partitions_;
-        }
-
-        cyclic_distribution_policy(std::size_t num_partitions,
-                std::vector<id_type> const& localities)
-          : localities_(localities),
-            num_partitions_(num_partitions)
-        {}
-
-    private:
-        std::vector<id_type> localities_;
-        std::size_t num_partitions_;
-    };
-
-    static cyclic_distribution_policy const cyclic;
-
-    ///////////////////////////////////////////////////////////////////////////
-    // This class specifies the block-cyclic chunking policy parameters to
-    // use for the partitioning of the data in a hpx::vector
-    struct block_cyclic_distribution_policy
-    {
-    public:
-        block_cyclic_distribution_policy()
-          : num_partitions_(1),
-            block_size_(std::size_t(-1))
-        {}
-
-        block_cyclic_distribution_policy operator()(std::size_t num_partitions) const
-        {
-            return block_cyclic_distribution_policy(
-                num_partitions, localities_, block_size_);
-        }
-
-        block_cyclic_distribution_policy operator()(std::size_t num_partitions,
-            std::vector<id_type> const& localities) const
-        {
-            return block_cyclic_distribution_policy(
-                num_partitions, localities, block_size_);
-        }
-
-        block_cyclic_distribution_policy operator()(std::size_t num_partitions,
-            std::vector<id_type> const& localities, std::size_t block_size) const
-        {
-            return block_cyclic_distribution_policy(
-                num_partitions, localities, block_size);
-        }
-
-        block_cyclic_distribution_policy operator()(
-            std::vector<id_type> const& localities, std::size_t block_size) const
-        {
-            return block_cyclic_distribution_policy(
-                num_partitions_, localities, block_size);
-        }
-
-        block_cyclic_distribution_policy operator()(
-            std::vector<id_type> const& localities) const
-        {
-            return block_cyclic_distribution_policy(
-                num_partitions_, localities, block_size_);
-        }
-
-        block_cyclic_distribution_policy operator()(std::size_t num_partitions,
-            std::size_t block_size) const
-        {
-            return block_cyclic_distribution_policy(
-                num_partitions, localities_, block_size);
-        }
-
-        std::vector<id_type> const& get_localities() const
-        {
-            return localities_;
-        }
-
-        std::size_t get_num_partitions() const
-        {
-            return num_partitions_;
-        }
-
-        BOOST_SCOPED_ENUM(distribution_policy) get_policy_type() const
-        {
-            return distribution_policy::block_cyclic;
-        }
-
-        std::size_t get_block_size() const
-        {
-            return block_size_;
-        }
-
-    private:
-        friend class hpx::serialization::access;
-
-        template <typename Archive>
-        void serialize(Archive & ar, const unsigned int version)
-        {
-            ar & localities_ & num_partitions_ & block_size_;
-        }
-
-        block_cyclic_distribution_policy(std::size_t num_partitions,
-                std::vector<id_type> const& localities, std::size_t block_size)
-          : localities_(localities),
-            num_partitions_(num_partitions),
-            block_size_(block_size)
-        {}
-
-    private:
-        std::vector<id_type> localities_;   // localities to create chunks on
-        std::size_t num_partitions_;            // number of chunks to create
-        std::size_t block_size_;            // size of a cyclic block
-    };
-
-    static block_cyclic_distribution_policy const block_cyclic;
-=======
         /// \cond NOINTERNAL
         template <typename T>
         struct is_vector_distribution_policy
@@ -259,7 +98,6 @@
     struct is_vector_distribution_policy
       : detail::is_vector_distribution_policy<typename hpx::util::decay<T>::type>
     {};
->>>>>>> 1d68c196
 }
 
 #endif