--- conflicted
+++ resolved
@@ -177,11 +177,7 @@
                 }
             }
 
-<<<<<<< HEAD
-            BOOST_FOREACH(serialization::serialization_chunk & c, buffer.chunks_)
-=======
-            for (util::serialization_chunk& c : buffer.chunks_)
->>>>>>> 2e200fc0
+            for (serialization::serialization_chunk& c : buffer.chunks_)
             {
                 if(c.type_ == serialization::chunk_type_pointer)
                 {
