
//  Copyright (c) 2007-2013 Hartmut Kaiser
//  Copyright (c) 2014-2015 Thomas Heller
//
//  Distributed under the Boost Software License, Version 1.0. (See accompanying
//  file LICENSE_1_0.txt or copy at http://www.boost.org/LICENSE_1_0.txt)

#ifndef HPX_PARCELSET_POLICIES_MPI_RECEIVER_HPP
#define HPX_PARCELSET_POLICIES_MPI_RECEIVER_HPP

#include <hpx/config/defines.hpp>
#if defined(HPX_HAVE_PARCELPORT_MPI)

#include <hpx/plugins/parcelport/mpi/header.hpp>
#include <hpx/plugins/parcelport/mpi/receiver_connection.hpp>

#include <list>
#include <iterator>

#include <boost/thread/locks.hpp>

namespace hpx { namespace parcelset { namespace policies { namespace mpi
{
    template <typename Parcelport>
    struct receiver
    {
        typedef hpx::lcos::local::spinlock mutex_type;
        typedef std::list<std::pair<int, header> > header_list;
        typedef std::set<std::pair<int, int> > handles_header_type;
        typedef
            receiver_connection<Parcelport>
            connection_type;
        typedef std::shared_ptr<connection_type> connection_ptr;
        typedef std::deque<connection_ptr> connection_list;

<<<<<<< HEAD
        receiver(Parcelport & pp, memory_pool_type & chunk_pool)
=======
        receiver(parcelport & pp)
>>>>>>> c2aa8889
          : pp_(pp)
        {}

        void run()
        {
            util::mpi_environment::scoped_lock l;
            new_header();
        }

        bool background_work()
        {
            // We accept as many connections as we can ...
            connection_list connections;
            {
                boost::unique_lock<mutex_type> l(connections_mtx_, boost::try_to_lock);
                if(l && !connections_.empty())
                {
                    connections.push_back(connections_.front());
                    connections_.pop_front();
                }
            }

            connection_ptr rcv;
//             do
//             {
                rcv = accept();
                if(rcv && !rcv->receive())
                {
                    connections.push_back(rcv);
                }
//             } while(rcv);
            rcv.reset();

            if(!connections.empty())
            {
                receive_messages(std::move(connections));
                return true;
            }

            return false;
        }

        void receive_messages(
            connection_list connections
        )
        {
            // We try to handle all receives
            typename connection_list::iterator end = std::remove_if(
                connections.begin()
              , connections.end()
              , [](connection_ptr & rcv) -> bool
              {
                    return rcv->receive();
              }
            );

            // If some are still in progress, give them back
            if(connections.begin() != end)
            {
                boost::unique_lock<mutex_type> l(connections_mtx_);
                connections_.insert(
                    connections_.end()
                  , std::make_move_iterator(connections.begin())
                  , std::make_move_iterator(end)
                );
            }
        }

        connection_ptr accept()
        {
            boost::unique_lock<mutex_type> l(headers_mtx_, boost::try_to_lock);
            if(l)
                return accept_locked(l);
            return connection_ptr();
        }

        connection_ptr accept_locked(boost::unique_lock<mutex_type> & header_lock)
        {
            connection_ptr res;
            util::mpi_environment::scoped_try_lock l;

            if(l.locked)
            {
                MPI_Status status;
                if(request_done_locked(hdr_request_, &status))
                {
                    header h = new_header();
                    l.unlock();
                    header_lock.unlock();
                    res.reset(
                        new connection_type(
                            status.MPI_SOURCE
                          , h
                          , pp_
                        )
                    );
                    return res;
                }
            }
            return res;
        }

        header new_header()
        {
            header h = rcv_header_;
            rcv_header_.reset();
            MPI_Irecv(
                rcv_header_.data()
              , rcv_header_.data_size_
              , MPI_BYTE
              , MPI_ANY_SOURCE
              , 0
              , util::mpi_environment::communicator()
              , &hdr_request_
            );
            return h;
        }

        Parcelport & pp_;

        mutex_type headers_mtx_;
        MPI_Request hdr_request_;
        header rcv_header_;

        mutex_type handles_header_mtx_;
        handles_header_type handles_header_;

        mutex_type connections_mtx_;
        connection_list connections_;

        bool request_done_locked(MPI_Request & r, MPI_Status *status)
        {
            int completed = 0;
            int ret = 0;
            ret = MPI_Test(&r, &completed, status);
            HPX_ASSERT(ret == MPI_SUCCESS);
            if(completed)// && status->MPI_ERROR != MPI_ERR_PENDING)
            {
                return true;
            }
            return false;
        }
    };

}}}}

#endif

#endif<|MERGE_RESOLUTION|>--- conflicted
+++ resolved
@@ -33,11 +33,7 @@
         typedef std::shared_ptr<connection_type> connection_ptr;
         typedef std::deque<connection_ptr> connection_list;
 
-<<<<<<< HEAD
-        receiver(Parcelport & pp, memory_pool_type & chunk_pool)
-=======
-        receiver(parcelport & pp)
->>>>>>> c2aa8889
+        receiver(Parcelport & pp)
           : pp_(pp)
         {}
 
