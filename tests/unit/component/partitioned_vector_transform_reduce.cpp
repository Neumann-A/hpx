//  Copyright (c) 2014-2015 Hartmut Kaiser
//
//  Distributed under the Boost Software License, Version 1.0. (See accompanying
//  file LICENSE_1_0.txt or copy at http://www.boost.org/LICENSE_1_0.txt)

#include <hpx/hpx_main.hpp>
#include <hpx/include/partitioned_vector.hpp>
#include <hpx/include/parallel_for_each.hpp>
#include <hpx/include/parallel_transform_reduce.hpp>
#include <hpx/util/zip_iterator.hpp>

#include <hpx/util/lightweight_test.hpp>

#include <boost/range/functions.hpp>

#include <cstddef>

///////////////////////////////////////////////////////////////////////////////
// Define the vector types to be used.
HPX_REGISTER_PARTITIONED_VECTOR(double);
HPX_REGISTER_PARTITIONED_VECTOR(int);

struct multiply
{
    template <typename T>
    typename hpx::util::decay<T>::type
    operator()(hpx::util::tuple<T, T> const& r) const
    {
        using hpx::util::get;
        return get<0>(r) * get<1>(r);
    }
};

///////////////////////////////////////////////////////////////////////////////
template <typename ExPolicy, typename T>
T test_transform_reduce(ExPolicy && policy,
    hpx::partitioned_vector<T> const& xvalues,
    hpx::partitioned_vector<T> const& yvalues)
{
    using hpx::util::make_zip_iterator;
    return
        hpx::parallel::transform_reduce(policy,
            make_zip_iterator(boost::begin(xvalues), boost::begin(yvalues)),
            make_zip_iterator(boost::end(xvalues), boost::end(yvalues)),
<<<<<<< HEAD
            T(0), std::plus<T>(), multiply()
=======
            T(0), multiply(), std::plus<T>()
>>>>>>> a3201219
        );
}

template <typename ExPolicy, typename T>
hpx::future<T>
test_transform_reduce_async(ExPolicy && policy,
    hpx::partitioned_vector<T> const& xvalues,
    hpx::partitioned_vector<T> const& yvalues)
{
    using hpx::util::make_zip_iterator;
    return
        hpx::parallel::transform_reduce(policy,
            make_zip_iterator(boost::begin(xvalues), boost::begin(yvalues)),
            make_zip_iterator(boost::end(xvalues), boost::end(yvalues)),
<<<<<<< HEAD
            T(0), std::plus<T>(), multiply()
=======
            T(0), multiply(), std::plus<T>()
>>>>>>> a3201219
        );
}

template <typename T>
void transform_reduce_tests(std::size_t num,
    hpx::partitioned_vector<T> const& xvalues,
    hpx::partitioned_vector<T> const& yvalues)
{
    HPX_TEST_EQ(
        test_transform_reduce(hpx::parallel::execution::seq, xvalues, yvalues),
        T(num));
    HPX_TEST_EQ(
        test_transform_reduce(hpx::parallel::execution::par, xvalues, yvalues),
        T(num));

    HPX_TEST_EQ(
        test_transform_reduce_async(
            hpx::parallel::execution::seq(hpx::parallel::execution::task),
            xvalues, yvalues).get(),
        T(num));
    HPX_TEST_EQ(
        test_transform_reduce_async(
            hpx::parallel::execution::par(hpx::parallel::execution::task),
            xvalues, yvalues).get(),
        T(num));
}

template <typename T>
void transform_reduce_tests()
{
    std::size_t const num = 10007;

    {
        hpx::partitioned_vector<T> xvalues(num, T(1));
        hpx::partitioned_vector<T> yvalues(num, T(1));

        transform_reduce_tests(num, xvalues, yvalues);
    }

    {
        hpx::partitioned_vector<T> xvalues(num, T(1), hpx::container_layout(2));
        hpx::partitioned_vector<T> yvalues(num, T(1), hpx::container_layout(2));

        transform_reduce_tests(num, xvalues, yvalues);
    }
}

///////////////////////////////////////////////////////////////////////////////
int main()
{
    transform_reduce_tests<int>();
    transform_reduce_tests<double>();

    return 0;
}
<|MERGE_RESOLUTION|>--- conflicted
+++ resolved
@@ -42,11 +42,7 @@
         hpx::parallel::transform_reduce(policy,
             make_zip_iterator(boost::begin(xvalues), boost::begin(yvalues)),
             make_zip_iterator(boost::end(xvalues), boost::end(yvalues)),
-<<<<<<< HEAD
             T(0), std::plus<T>(), multiply()
-=======
-            T(0), multiply(), std::plus<T>()
->>>>>>> a3201219
         );
 }
 
@@ -61,11 +57,7 @@
         hpx::parallel::transform_reduce(policy,
             make_zip_iterator(boost::begin(xvalues), boost::begin(yvalues)),
             make_zip_iterator(boost::end(xvalues), boost::end(yvalues)),
-<<<<<<< HEAD
             T(0), std::plus<T>(), multiply()
-=======
-            T(0), multiply(), std::plus<T>()
->>>>>>> a3201219
         );
 }
 
