//  Copyright (c) 2007-2012 Hartmut Kaiser
//
//  Distributed under the Boost Software License, Version 1.0. (See accompanying
//  file LICENSE_1_0.txt or copy at http://www.boost.org/LICENSE_1_0.txt)

#include <hpx/hpx_fwd.hpp>

#include <hpx/runtime.hpp>
#include <hpx/runtime/threads/thread.hpp>
#include <hpx/runtime/threads/thread_helpers.hpp>
#include <hpx/runtime/components/runtime_support.hpp>
#include <hpx/lcos/future.hpp>

namespace hpx
{
    thread::thread() BOOST_NOEXCEPT
      : id_(threads::invalid_thread_id)
    {}

    thread::thread(BOOST_RV_REF(thread) rhs) BOOST_NOEXCEPT
      : id_(rhs.id_)
    {
        rhs.id_ = threads::invalid_thread_id;
    }

    thread& thread::operator=(BOOST_RV_REF(thread) rhs) BOOST_NOEXCEPT
    {
        thread tmp(boost::move(rhs));
        swap(tmp);
        return *this;
    }

    thread::~thread()
    {
        // If the thread is still running, we terminate the whole application
        // as we have no chance of reporting this error (we can't throw)
        if (joinable()) {
            try {
                // free all registered exit-callback functions
                threads::free_thread_exit_callbacks(id_);

                // report the error globally
                HPX_THROW_EXCEPTION(invalid_status,
                  "~thread::thread", "destroying running thread");
            }
            catch(...) {
                hpx::report_error(boost::current_exception());
                /* nothing else we can do */;
            }
        }
    }

    void thread::swap(thread& rhs) BOOST_NOEXCEPT
    {
        mutex_type::scoped_lock l(mtx_);
        std::swap(id_, rhs.id_);
    }

    static void run_thread_exit_callbacks()
    {
        threads::thread_id_type id = threads::get_self_id();
        if (id == threads::invalid_thread_id) {
            HPX_THROW_EXCEPTION(null_thread_id,
                "run_thread_exit_callbacks",
                "NULL thread id encountered");
        }
        threads::run_thread_exit_callbacks(id);
    }

    threads::thread_state_enum thread::thread_function_nullary(
        HPX_STD_FUNCTION<void()> const& func)
    {
        try {
            func();
        }
        catch (hpx::exception const& e) {
            if (e.get_error() != hpx::thread_interrupted)
                throw;    // rethrow any exception except 'thread_interrupted'
        }

        // run all callbacks attached to the exit event for this thread
        run_thread_exit_callbacks();
        return threads::terminated;
    }

    thread::id thread::get_id() const BOOST_NOEXCEPT
    {
        return id(native_handle());
    }

    void thread::start_thread(BOOST_RV_REF(HPX_STD_FUNCTION<void()>) func)
    {
        threads::thread_init_data data(
            HPX_STD_BIND(&thread::thread_function_nullary, boost::move(func)),
            "thread::thread_function_nullary");

        error_code ec;
        threads::thread_id_type ident = hpx::get_runtime().get_thread_manager().
            register_thread(data, threads::suspended, true, ec);
        if (ec) {
            HPX_THROWS_IF(ec, thread_resource_error, "thread::start_thread",
                "Could not create thread");
            return;
        }

        // inform ourselves if the thread function exits
        threads::add_thread_exit_callback(ident, util::bind(&thread::detach, this));

        // now start the thread
        set_thread_state(ident, threads::pending, threads::wait_signaled,
            threads::thread_priority_normal, ec);
        if (ec) {
            HPX_THROWS_IF(ec, thread_resource_error, "thread::start_thread",
                "Could not start newly created thread");
            return;
        }

        mutex_type::scoped_lock l(mtx_);
        id_ = ident;
    }

    static void resume_thread(threads::thread_id_type id)
    {
        threads::set_thread_state(id, threads::pending);
    }

    void thread::join()
    {
        if (this_thread::get_id() == get_id())
        {
            HPX_THROW_EXCEPTION(thread_resource_error, "thread::join",
                "hpx::thread: trying joining itself");
            return;
        }

        this_thread::interruption_point();

        native_handle_type handle = native_handle();
        if (handle != threads::invalid_thread_id)
        {
            // register callback function to be called when thread exits
            native_handle_type this_id = threads::get_self().get_thread_id();
            if (threads::add_thread_exit_callback(handle,
                    HPX_STD_BIND(&resume_thread, this_id)))
            {
                // wait for thread to be terminated
                this_thread::suspend(threads::suspended);
            }
        }

        detach();   // invalidate this object
    }

    // extensions
    void thread::interrupt()
    {
        threads::interrupt_thread(native_handle());
    }

    bool thread::interruption_requested() const
    {
        return threads::get_thread_interruption_requested(native_handle());
    }

    void thread::interrupt(thread::id id)
    {
        threads::interrupt_thread(id.id_);
    }

    ///////////////////////////////////////////////////////////////////////////
    namespace detail
    {
        struct thread_task_base
          : lcos::detail::future_data<void>
        {
        private:
            typedef lcos::detail::future_data<void>::mutex_type mutex_type;
            typedef boost::intrusive_ptr<thread_task_base> future_base_type;

        public:
            thread_task_base(threads::thread_id_type id)
              : id_(threads::invalid_thread_id)
            {
                if (threads::add_thread_exit_callback(id,
                        HPX_STD_BIND(&thread_task_base::thread_exit_function,
                            future_base_type(this))))
                {
                    id_ = id;
                }
            }

            // retrieving the value
            void get(error_code& ec = throws)
            {
                this->get_data(ec);
            }

            // moving out the value
            void move(error_code& ec = throws)
            {
                this->move_data(ec);
            }

            bool is_valid() const
            {
                return id_ != threads::invalid_thread_id;
            }

            // cancellation support
            bool is_cancelable() const
            {
                return true;
            }

            void cancel()
            {
                mutex_type::scoped_lock l(this->mtx_);
                if (!this->is_ready()) {
                    threads::interrupt_thread(id_);
                    this->set_error(thread_interrupted,
                        "thread_task_base::cancel",
                        "future has been canceled");
                    id_ = threads::invalid_thread_id;
                }
            }

        protected:
            void thread_exit_function()
            {
                // might have been finished or canceled
                mutex_type::scoped_lock l(this->mtx_);
                if (!this->is_ready())
                    this->set_data(result_type());
                id_ = threads::invalid_thread_id;
            }

        private:
            threads::thread_id_type id_;
        };
    }

    lcos::future<void> thread::get_future(error_code& ec)
    {
        if (id_ == threads::invalid_thread_id) {
            HPX_THROWS_IF(ec, null_thread_id, "thread::get_future",
                "NULL thread id encountered");
            return lcos::future<void>();
        }

        detail::thread_task_base* p = new detail::thread_task_base(id_);
        boost::intrusive_ptr<lcos::detail::future_data_base<void> > base(p);
        if (!p->is_valid()) {
            HPX_THROWS_IF(ec, thread_resource_error, "thread::get_future",
                "Could not create future as thread has been terminated.");
            return lcos::future<void>();
        }

        return lcos::future<void>(base);
    }

    ///////////////////////////////////////////////////////////////////////////
    namespace this_thread
    {
        void yield() BOOST_NOEXCEPT
        {
            this_thread::suspend();
        }

        thread::id get_id() BOOST_NOEXCEPT
        {
            return thread::id(threads::get_self_id());
        }

        // extensions
        void interruption_point()
        {
            if (interruption_enabled() && interruption_requested())
            {
                HPX_THROW_EXCEPTION(thread_interrupted,
                    "hpx::thread::interruption_point",
                    "hpx::this_thread::interruption_point: "
                    "thread aborts itself due to requested thread interruption");
            }
        }

        bool interruption_enabled()
        {
            return threads::get_thread_interruption_enabled(threads::get_self_id());
        }

        bool interruption_requested()
        {
            return threads::get_thread_interruption_requested(threads::get_self_id());
        }

        void sleep_until(boost::posix_time::ptime const& at)
        {
            this_thread::suspend(at);
        }

        void sleep_for(boost::posix_time::time_duration const& p)
        {
            this_thread::suspend(p);
        }

        ///////////////////////////////////////////////////////////////////////
        disable_interruption::disable_interruption()
          : interruption_was_enabled_(interruption_enabled())
        {
            if (interruption_was_enabled_) {
                threads::set_thread_interruption_enabled(threads::get_self_id(), false);
            }
        }

        disable_interruption::~disable_interruption()
        {
            threads::thread_self* p = threads::get_self_ptr();
            if (p) {
                threads::set_thread_interruption_enabled(p->get_thread_id(),
                    interruption_was_enabled_);
            }
        }

        ///////////////////////////////////////////////////////////////////////
        restore_interruption::restore_interruption(disable_interruption& d)
        {
            if (d.interruption_was_enabled_)
            {
                threads::set_thread_interruption_enabled(
                    threads::get_self_id(), true);
            }
        }

<<<<<<< HEAD
///////////////////////////////////////////////////////////////////////////////
// explicit instantiation of the function thread_self::set_self
template HPX_EXPORT void
hpx::threads::thread_self::impl_type::set_self(hpx::threads::thread_self*);
=======
        restore_interruption::~restore_interruption()
        {
            threads::thread_self* p = threads::get_self_ptr();
            if (p) {
                threads::set_thread_interruption_enabled(
                    p->get_thread_id(), false);
            }
        }
    }
}
>>>>>>> 751812a1
<|MERGE_RESOLUTION|>--- conflicted
+++ resolved
@@ -331,12 +331,6 @@
             }
         }
 
-<<<<<<< HEAD
-///////////////////////////////////////////////////////////////////////////////
-// explicit instantiation of the function thread_self::set_self
-template HPX_EXPORT void
-hpx::threads::thread_self::impl_type::set_self(hpx::threads::thread_self*);
-=======
         restore_interruption::~restore_interruption()
         {
             threads::thread_self* p = threads::get_self_ptr();
@@ -347,4 +341,3 @@
         }
     }
 }
->>>>>>> 751812a1
