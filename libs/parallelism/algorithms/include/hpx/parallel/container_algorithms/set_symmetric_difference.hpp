--- conflicted
+++ resolved
@@ -412,17 +412,10 @@
             Sent2 last2, Iter3 dest, Pred&& op = Pred(),
             Proj1&& proj1 = Proj1(), Proj2&& proj2 = Proj2())
         {
-<<<<<<< HEAD
-            static_assert((hpx::traits::is_forward_iterator<Iter1>::value),
-                "Requires at least forward iterator.");
-            static_assert((hpx::traits::is_forward_iterator<Iter2>::value),
-                "Requires at least forward iterator.");
-=======
             static_assert((hpx::traits::is_input_iterator<Iter1>::value),
                 "Requires at least input iterator.");
             static_assert((hpx::traits::is_input_iterator<Iter2>::value),
                 "Requires at least input iterator.");
->>>>>>> 35d4e9eb
             static_assert((hpx::traits::is_output_iterator<Iter3>::value),
                 "Requires at least output iterator.");
 
@@ -470,13 +463,8 @@
                 (hpx::traits::is_input_iterator<iterator_type1>::value),
                 "Requires at least input iterator.");
             static_assert(
-<<<<<<< HEAD
-                (hpx::traits::is_forward_iterator<iterator_type2>::value),
-                "Requires at least forward iterator.");
-=======
                 (hpx::traits::is_input_iterator<iterator_type2>::value),
                 "Requires at least input iterator.");
->>>>>>> 35d4e9eb
             static_assert((hpx::traits::is_output_iterator<Iter3>::value),
                 "Requires at least output iterator.");
 
